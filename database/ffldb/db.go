// Copyright (c) 2015-2016 The btcsuite developers
// Use of this source code is governed by an ISC
// license that can be found in the LICENSE file.

package ffldb

import (
	"context"
	"fmt"
	"os"
	"path/filepath"
	"sync"

	"github.com/btcsuite/btcd/database"
	"github.com/btcsuite/btcd/database/internal/treap"
	"github.com/btcsuite/btcd/wire"
	"github.com/ledgerwatch/erigon-lib/kv"
	"github.com/ledgerwatch/erigon-lib/kv/mdbx"
	mdbxlog "github.com/ledgerwatch/log/v3"
)

<<<<<<< HEAD
=======
const (
	// metadataDbName is the name used for the metadata database.
	metadataDbName = "metadata"

	// blockHdrSize is the size of a block header.  This is simply the
	// constant from wire and is only provided here for convenience since
	// wire.MaxBlockHeaderPayload is quite long.
	blockHdrSize = wire.MaxBlockHeaderPayload

	// blockHdrOffset defines the offsets into a block index row for the
	// block header.
	//
	// The serialized block index row format is:
	//   <blocklocation><blockheader>
	blockHdrOffset = blockLocSize
)

var (
	// byteOrder is the preferred byte order used through the database and
	// block files.  Sometimes big endian will be used to allow ordered byte
	// sortable integer values.
	byteOrder = binary.LittleEndian

	// bucketIndexPrefix is the prefix used for all entries in the bucket
	// index.
	bucketIndexPrefix = []byte("bidx")

	// curBucketIDKeyName is the name of the key used to keep track of the
	// current bucket ID counter.
	curBucketIDKeyName = []byte("bidx-cbid")

	// metadataBucketID is the ID of the top-level metadata bucket.
	// It is the value 0 encoded as an unsigned big-endian uint32.
	metadataBucketID = [4]byte{}

	// blockIdxBucketID is the ID of the internal block metadata bucket.
	// It is the value 1 encoded as an unsigned big-endian uint32.
	blockIdxBucketID = [4]byte{0x00, 0x00, 0x00, 0x01}

	// blockIdxBucketName is the bucket used internally to track block
	// metadata.
	blockIdxBucketName = []byte("ffldb-blockidx")

	// writeLocKeyName is the key used to store the current write file
	// location.
	writeLocKeyName = []byte("ffldb-writeloc")
)

// Common error strings.
const (
	// errDbNotOpenStr is the text to use for the database.ErrDbNotOpen
	// error code.
	errDbNotOpenStr = "database is not open"

	// errTxClosedStr is the text to use for the database.ErrTxClosed error
	// code.
	errTxClosedStr = "database tx is closed"
)

// bulkFetchData is allows a block location to be specified along with the
// index it was requested from.  This in turn allows the bulk data loading
// functions to sort the data accesses based on the location to improve
// performance while keeping track of which result the data is for.
type bulkFetchData struct {
	*blockLocation
	replyIndex int
}

// bulkFetchDataSorter implements sort.Interface to allow a slice of
// bulkFetchData to be sorted.  In particular it sorts by file and then
// offset so that reads from files are grouped and linear.
type bulkFetchDataSorter []bulkFetchData

// Len returns the number of items in the slice.  It is part of the
// sort.Interface implementation.
func (s bulkFetchDataSorter) Len() int {
	return len(s)
}

// Swap swaps the items at the passed indices.  It is part of the
// sort.Interface implementation.
func (s bulkFetchDataSorter) Swap(i, j int) {
	s[i], s[j] = s[j], s[i]
}

// Less returns whether the item with index i should sort before the item with
// index j.  It is part of the sort.Interface implementation.
func (s bulkFetchDataSorter) Less(i, j int) bool {
	if s[i].blockFileNum < s[j].blockFileNum {
		return true
	}
	if s[i].blockFileNum > s[j].blockFileNum {
		return false
	}

	return s[i].fileOffset < s[j].fileOffset
}

// makeDbErr creates a database.Error given a set of arguments.
func makeDbErr(c database.ErrorCode, desc string, err error) database.Error {
	return database.Error{ErrorCode: c, Description: desc, Err: err}
}

// convertErr converts the passed leveldb error into a database error with an
// equivalent error code  and the passed description.  It also sets the passed
// error as the underlying error.
func convertErr(desc string, ldbErr error) database.Error {
	// Use the driver-specific error code by default.  The code below will
	// update this with the converted error if it's recognized.
	var code = database.ErrDriverSpecific

	switch {
	// Database corruption errors.
	case ldberrors.IsCorrupted(ldbErr):
		code = database.ErrCorruption

	// Database open/create errors.
	case ldbErr == leveldb.ErrClosed:
		code = database.ErrDbNotOpen

	// Transaction errors.
	case ldbErr == leveldb.ErrSnapshotReleased:
		code = database.ErrTxClosed
	case ldbErr == leveldb.ErrIterReleased:
		code = database.ErrTxClosed
	}

	return database.Error{ErrorCode: code, Description: desc, Err: ldbErr}
}

// copySlice returns a copy of the passed slice.  This is mostly used to copy
// leveldb iterator keys and values since they are only valid until the iterator
// is moved instead of during the entirety of the transaction.
func copySlice(slice []byte) []byte {
	ret := make([]byte, len(slice))
	copy(ret, slice)
	return ret
}

// cursor is an internal type used to represent a cursor over key/value pairs
// and nested buckets of a bucket and implements the database.Cursor interface.
type cursor struct {
	bucket      *bucket
	dbIter      iterator.Iterator
	pendingIter iterator.Iterator
	currentIter iterator.Iterator
}

// Enforce cursor implements the database.Cursor interface.
var _ database.Cursor = (*cursor)(nil)

// Bucket returns the bucket the cursor was created for.
//
// This function is part of the database.Cursor interface implementation.
func (c *cursor) Bucket() database.Bucket {
	// Ensure transaction state is valid.
	if err := c.bucket.tx.checkClosed(); err != nil {
		return nil
	}

	return c.bucket
}

// Delete removes the current key/value pair the cursor is at without
// invalidating the cursor.
//
// Returns the following errors as required by the interface contract:
//   - ErrIncompatibleValue if attempted when the cursor points to a nested
//     bucket
//   - ErrTxNotWritable if attempted against a read-only transaction
//   - ErrTxClosed if the transaction has already been closed
//
// This function is part of the database.Cursor interface implementation.
func (c *cursor) Delete() error {
	// Ensure transaction state is valid.
	if err := c.bucket.tx.checkClosed(); err != nil {
		return err
	}

	// Error if the cursor is exhausted.
	if c.currentIter == nil {
		str := "cursor is exhausted"
		return makeDbErr(database.ErrIncompatibleValue, str, nil)
	}

	// Do not allow buckets to be deleted via the cursor.
	key := c.currentIter.Key()
	if bytes.HasPrefix(key, bucketIndexPrefix) {
		str := "buckets may not be deleted from a cursor"
		return makeDbErr(database.ErrIncompatibleValue, str, nil)
	}

	c.bucket.tx.deleteKey(copySlice(key), true)
	return nil
}

// skipPendingUpdates skips any keys at the current database iterator position
// that are being updated by the transaction.  The forwards flag indicates the
// direction the cursor is moving.
func (c *cursor) skipPendingUpdates(forwards bool) {
	for c.dbIter.Valid() {
		var skip bool
		key := c.dbIter.Key()
		if c.bucket.tx.pendingRemove.Has(key) {
			skip = true
		} else if c.bucket.tx.pendingKeys.Has(key) {
			skip = true
		}
		if !skip {
			break
		}

		if forwards {
			c.dbIter.Next()
		} else {
			c.dbIter.Prev()
		}
	}
}

// chooseIterator first skips any entries in the database iterator that are
// being updated by the transaction and sets the current iterator to the
// appropriate iterator depending on their validity and the order they compare
// in while taking into account the direction flag.  When the cursor is being
// moved forwards and both iterators are valid, the iterator with the smaller
// key is chosen and vice versa when the cursor is being moved backwards.
func (c *cursor) chooseIterator(forwards bool) bool {
	// Skip any keys at the current database iterator position that are
	// being updated by the transaction.
	c.skipPendingUpdates(forwards)

	// When both iterators are exhausted, the cursor is exhausted too.
	if !c.dbIter.Valid() && !c.pendingIter.Valid() {
		c.currentIter = nil
		return false
	}

	// Choose the database iterator when the pending keys iterator is
	// exhausted.
	if !c.pendingIter.Valid() {
		c.currentIter = c.dbIter
		return true
	}

	// Choose the pending keys iterator when the database iterator is
	// exhausted.
	if !c.dbIter.Valid() {
		c.currentIter = c.pendingIter
		return true
	}

	// Both iterators are valid, so choose the iterator with either the
	// smaller or larger key depending on the forwards flag.
	compare := bytes.Compare(c.dbIter.Key(), c.pendingIter.Key())
	if (forwards && compare > 0) || (!forwards && compare < 0) {
		c.currentIter = c.pendingIter
	} else {
		c.currentIter = c.dbIter
	}
	return true
}

// First positions the cursor at the first key/value pair and returns whether or
// not the pair exists.
//
// This function is part of the database.Cursor interface implementation.
func (c *cursor) First() bool {
	// Ensure transaction state is valid.
	if err := c.bucket.tx.checkClosed(); err != nil {
		return false
	}

	// Seek to the first key in both the database and pending iterators and
	// choose the iterator that is both valid and has the smaller key.
	c.dbIter.First()
	c.pendingIter.First()
	return c.chooseIterator(true)
}

// Last positions the cursor at the last key/value pair and returns whether or
// not the pair exists.
//
// This function is part of the database.Cursor interface implementation.
func (c *cursor) Last() bool {
	// Ensure transaction state is valid.
	if err := c.bucket.tx.checkClosed(); err != nil {
		return false
	}

	// Seek to the last key in both the database and pending iterators and
	// choose the iterator that is both valid and has the larger key.
	c.dbIter.Last()
	c.pendingIter.Last()
	return c.chooseIterator(false)
}

// Next moves the cursor one key/value pair forward and returns whether or not
// the pair exists.
//
// This function is part of the database.Cursor interface implementation.
func (c *cursor) Next() bool {
	// Ensure transaction state is valid.
	if err := c.bucket.tx.checkClosed(); err != nil {
		return false
	}

	// Nothing to return if cursor is exhausted.
	if c.currentIter == nil {
		return false
	}

	// Move the current iterator to the next entry and choose the iterator
	// that is both valid and has the smaller key.
	c.currentIter.Next()
	return c.chooseIterator(true)
}

// Prev moves the cursor one key/value pair backward and returns whether or not
// the pair exists.
//
// This function is part of the database.Cursor interface implementation.
func (c *cursor) Prev() bool {
	// Ensure transaction state is valid.
	if err := c.bucket.tx.checkClosed(); err != nil {
		return false
	}

	// Nothing to return if cursor is exhausted.
	if c.currentIter == nil {
		return false
	}

	// Move the current iterator to the previous entry and choose the
	// iterator that is both valid and has the larger key.
	c.currentIter.Prev()
	return c.chooseIterator(false)
}

// Seek positions the cursor at the first key/value pair that is greater than or
// equal to the passed seek key.  Returns false if no suitable key was found.
//
// This function is part of the database.Cursor interface implementation.
func (c *cursor) Seek(seek []byte) bool {
	// Ensure transaction state is valid.
	if err := c.bucket.tx.checkClosed(); err != nil {
		return false
	}

	// Seek to the provided key in both the database and pending iterators
	// then choose the iterator that is both valid and has the larger key.
	seekKey := bucketizedKey(c.bucket.id, seek)
	c.dbIter.Seek(seekKey)
	c.pendingIter.Seek(seekKey)
	return c.chooseIterator(true)
}

// rawKey returns the current key the cursor is pointing to without stripping
// the current bucket prefix or bucket index prefix.
func (c *cursor) rawKey() []byte {
	// Nothing to return if cursor is exhausted.
	if c.currentIter == nil {
		return nil
	}

	return copySlice(c.currentIter.Key())
}

// Key returns the current key the cursor is pointing to.
//
// This function is part of the database.Cursor interface implementation.
func (c *cursor) Key() []byte {
	// Ensure transaction state is valid.
	if err := c.bucket.tx.checkClosed(); err != nil {
		return nil
	}

	// Nothing to return if cursor is exhausted.
	if c.currentIter == nil {
		return nil
	}

	// Slice out the actual key name and make a copy since it is no longer
	// valid after iterating to the next item.
	//
	// The key is after the bucket index prefix and parent ID when the
	// cursor is pointing to a nested bucket.
	key := c.currentIter.Key()
	if bytes.HasPrefix(key, bucketIndexPrefix) {
		key = key[len(bucketIndexPrefix)+4:]
		return copySlice(key)
	}

	// The key is after the bucket ID when the cursor is pointing to a
	// normal entry.
	key = key[len(c.bucket.id):]
	return copySlice(key)
}

// rawValue returns the current value the cursor is pointing to without
// stripping without filtering bucket index values.
func (c *cursor) rawValue() []byte {
	// Nothing to return if cursor is exhausted.
	if c.currentIter == nil {
		return nil
	}

	return copySlice(c.currentIter.Value())
}

// Value returns the current value the cursor is pointing to.  This will be nil
// for nested buckets.
//
// This function is part of the database.Cursor interface implementation.
func (c *cursor) Value() []byte {
	// Ensure transaction state is valid.
	if err := c.bucket.tx.checkClosed(); err != nil {
		return nil
	}

	// Nothing to return if cursor is exhausted.
	if c.currentIter == nil {
		return nil
	}

	// Return nil for the value when the cursor is pointing to a nested
	// bucket.
	if bytes.HasPrefix(c.currentIter.Key(), bucketIndexPrefix) {
		return nil
	}

	return copySlice(c.currentIter.Value())
}

// cursorType defines the type of cursor to create.
type cursorType int

// The following constants define the allowed cursor types.
const (
	// ctKeys iterates through all of the keys in a given bucket.
	ctKeys cursorType = iota

	// ctBuckets iterates through all directly nested buckets in a given
	// bucket.
	ctBuckets

	// ctFull iterates through both the keys and the directly nested buckets
	// in a given bucket.
	ctFull
)

// cursorFinalizer is either invoked when a cursor is being garbage collected or
// called manually to ensure the underlying cursor iterators are released.
func cursorFinalizer(c *cursor) {
	c.dbIter.Release()
	c.pendingIter.Release()
}

// newCursor returns a new cursor for the given bucket, bucket ID, and cursor
// type.
//
// NOTE: The caller is responsible for calling the cursorFinalizer function on
// the returned cursor.
func newCursor(b *bucket, bucketID []byte, cursorTyp cursorType) *cursor {
	var dbIter, pendingIter iterator.Iterator
	switch cursorTyp {
	case ctKeys:
		keyRange := util.BytesPrefix(bucketID)
		dbIter = b.tx.snapshot.NewIterator(keyRange)
		pendingKeyIter := newLdbTreapIter(b.tx, keyRange)
		pendingIter = pendingKeyIter

	case ctBuckets:
		// The serialized bucket index key format is:
		//   <bucketindexprefix><parentbucketid><bucketname>

		// Create an iterator for the both the database and the pending
		// keys which are prefixed by the bucket index identifier and
		// the provided bucket ID.
		prefix := make([]byte, len(bucketIndexPrefix)+4)
		copy(prefix, bucketIndexPrefix)
		copy(prefix[len(bucketIndexPrefix):], bucketID)
		bucketRange := util.BytesPrefix(prefix)

		dbIter = b.tx.snapshot.NewIterator(bucketRange)
		pendingBucketIter := newLdbTreapIter(b.tx, bucketRange)
		pendingIter = pendingBucketIter

	case ctFull:
		fallthrough
	default:
		// The serialized bucket index key format is:
		//   <bucketindexprefix><parentbucketid><bucketname>
		prefix := make([]byte, len(bucketIndexPrefix)+4)
		copy(prefix, bucketIndexPrefix)
		copy(prefix[len(bucketIndexPrefix):], bucketID)
		bucketRange := util.BytesPrefix(prefix)
		keyRange := util.BytesPrefix(bucketID)

		// Since both keys and buckets are needed from the database,
		// create an individual iterator for each prefix and then create
		// a merged iterator from them.
		dbKeyIter := b.tx.snapshot.NewIterator(keyRange)
		dbBucketIter := b.tx.snapshot.NewIterator(bucketRange)
		iters := []iterator.Iterator{dbKeyIter, dbBucketIter}
		dbIter = iterator.NewMergedIterator(iters,
			comparer.DefaultComparer, true)

		// Since both keys and buckets are needed from the pending keys,
		// create an individual iterator for each prefix and then create
		// a merged iterator from them.
		pendingKeyIter := newLdbTreapIter(b.tx, keyRange)
		pendingBucketIter := newLdbTreapIter(b.tx, bucketRange)
		iters = []iterator.Iterator{pendingKeyIter, pendingBucketIter}
		pendingIter = iterator.NewMergedIterator(iters,
			comparer.DefaultComparer, true)
	}

	// Create the cursor using the iterators.
	return &cursor{bucket: b, dbIter: dbIter, pendingIter: pendingIter}
}

// bucket is an internal type used to represent a collection of key/value pairs
// and implements the database.Bucket interface.
type bucket struct {
	tx *transaction
	id [4]byte
}

// Enforce bucket implements the database.Bucket interface.
var _ database.Bucket = (*bucket)(nil)

// bucketIndexKey returns the actual key to use for storing and retrieving a
// child bucket in the bucket index.  This is required because additional
// information is needed to distinguish nested buckets with the same name.
func bucketIndexKey(parentID [4]byte, key []byte) []byte {
	// The serialized bucket index key format is:
	//   <bucketindexprefix><parentbucketid><bucketname>
	indexKey := make([]byte, len(bucketIndexPrefix)+4+len(key))
	copy(indexKey, bucketIndexPrefix)
	copy(indexKey[len(bucketIndexPrefix):], parentID[:])
	copy(indexKey[len(bucketIndexPrefix)+4:], key)
	return indexKey
}

// bucketizedKey returns the actual key to use for storing and retrieving a key
// for the provided bucket ID.  This is required because bucketizing is handled
// through the use of a unique prefix per bucket.
func bucketizedKey(bucketID [4]byte, key []byte) []byte {
	// The serialized block index key format is:
	//   <bucketid><key>
	bKey := make([]byte, 4+len(key))
	copy(bKey, bucketID[:])
	copy(bKey[4:], key)
	return bKey
}

// Bucket retrieves a nested bucket with the given key.  Returns nil if
// the bucket does not exist.
//
// This function is part of the database.Bucket interface implementation.
func (b *bucket) Bucket(key []byte) database.Bucket {
	// Ensure transaction state is valid.
	if err := b.tx.checkClosed(); err != nil {
		return nil
	}

	// Attempt to fetch the ID for the child bucket.  The bucket does not
	// exist if the bucket index entry does not exist.
	childID := b.tx.fetchKey(bucketIndexKey(b.id, key))
	if childID == nil {
		return nil
	}

	childBucket := &bucket{tx: b.tx}
	copy(childBucket.id[:], childID)
	return childBucket
}

// CreateBucket creates and returns a new nested bucket with the given key.
//
// Returns the following errors as required by the interface contract:
//   - ErrBucketExists if the bucket already exists
//   - ErrBucketNameRequired if the key is empty
//   - ErrIncompatibleValue if the key is otherwise invalid for the particular
//     implementation
//   - ErrTxNotWritable if attempted against a read-only transaction
//   - ErrTxClosed if the transaction has already been closed
//
// This function is part of the database.Bucket interface implementation.
func (b *bucket) CreateBucket(key []byte) (database.Bucket, error) {
	// Ensure transaction state is valid.
	if err := b.tx.checkClosed(); err != nil {
		return nil, err
	}

	// Ensure the transaction is writable.
	if !b.tx.writable {
		str := "create bucket requires a writable database transaction"
		return nil, makeDbErr(database.ErrTxNotWritable, str, nil)
	}

	// Ensure a key was provided.
	if len(key) == 0 {
		str := "create bucket requires a key"
		return nil, makeDbErr(database.ErrBucketNameRequired, str, nil)
	}

	// Ensure bucket does not already exist.
	bidxKey := bucketIndexKey(b.id, key)
	if b.tx.hasKey(bidxKey) {
		str := "bucket already exists"
		return nil, makeDbErr(database.ErrBucketExists, str, nil)
	}

	// Find the appropriate next bucket ID to use for the new bucket.  In
	// the case of the special internal block index, keep the fixed ID.
	var childID [4]byte
	if b.id == metadataBucketID && bytes.Equal(key, blockIdxBucketName) {
		childID = blockIdxBucketID
	} else {
		var err error
		childID, err = b.tx.nextBucketID()
		if err != nil {
			return nil, err
		}
	}

	// Add the new bucket to the bucket index.
	if err := b.tx.putKey(bidxKey, childID[:]); err != nil {
		str := fmt.Sprintf("failed to create bucket with key %q", key)
		return nil, convertErr(str, err)
	}
	return &bucket{tx: b.tx, id: childID}, nil
}

// CreateBucketIfNotExists creates and returns a new nested bucket with the
// given key if it does not already exist.
//
// Returns the following errors as required by the interface contract:
//   - ErrBucketNameRequired if the key is empty
//   - ErrIncompatibleValue if the key is otherwise invalid for the particular
//     implementation
//   - ErrTxNotWritable if attempted against a read-only transaction
//   - ErrTxClosed if the transaction has already been closed
//
// This function is part of the database.Bucket interface implementation.
func (b *bucket) CreateBucketIfNotExists(key []byte) (database.Bucket, error) {
	// Ensure transaction state is valid.
	if err := b.tx.checkClosed(); err != nil {
		return nil, err
	}

	// Ensure the transaction is writable.
	if !b.tx.writable {
		str := "create bucket requires a writable database transaction"
		return nil, makeDbErr(database.ErrTxNotWritable, str, nil)
	}

	// Return existing bucket if it already exists, otherwise create it.
	if bucket := b.Bucket(key); bucket != nil {
		return bucket, nil
	}
	return b.CreateBucket(key)
}

// DeleteBucket removes a nested bucket with the given key.
//
// Returns the following errors as required by the interface contract:
//   - ErrBucketNotFound if the specified bucket does not exist
//   - ErrTxNotWritable if attempted against a read-only transaction
//   - ErrTxClosed if the transaction has already been closed
//
// This function is part of the database.Bucket interface implementation.
func (b *bucket) DeleteBucket(key []byte) error {
	// Ensure transaction state is valid.
	if err := b.tx.checkClosed(); err != nil {
		return err
	}

	// Ensure the transaction is writable.
	if !b.tx.writable {
		str := "delete bucket requires a writable database transaction"
		return makeDbErr(database.ErrTxNotWritable, str, nil)
	}

	// Attempt to fetch the ID for the child bucket.  The bucket does not
	// exist if the bucket index entry does not exist.  In the case of the
	// special internal block index, keep the fixed ID.
	bidxKey := bucketIndexKey(b.id, key)
	childID := b.tx.fetchKey(bidxKey)
	if childID == nil {
		str := fmt.Sprintf("bucket %q does not exist", key)
		return makeDbErr(database.ErrBucketNotFound, str, nil)
	}

	// Remove all nested buckets and their keys.
	childIDs := [][]byte{childID}
	for len(childIDs) > 0 {
		childID = childIDs[len(childIDs)-1]
		childIDs = childIDs[:len(childIDs)-1]

		// Delete all keys in the nested bucket.
		keyCursor := newCursor(b, childID, ctKeys)
		for ok := keyCursor.First(); ok; ok = keyCursor.Next() {
			b.tx.deleteKey(keyCursor.rawKey(), false)
		}
		cursorFinalizer(keyCursor)

		// Iterate through all nested buckets.
		bucketCursor := newCursor(b, childID, ctBuckets)
		for ok := bucketCursor.First(); ok; ok = bucketCursor.Next() {
			// Push the id of the nested bucket onto the stack for
			// the next iteration.
			childID := bucketCursor.rawValue()
			childIDs = append(childIDs, childID)

			// Remove the nested bucket from the bucket index.
			b.tx.deleteKey(bucketCursor.rawKey(), false)
		}
		cursorFinalizer(bucketCursor)
	}

	// Remove the nested bucket from the bucket index.  Any buckets nested
	// under it were already removed above.
	b.tx.deleteKey(bidxKey, true)
	return nil
}

// Cursor returns a new cursor, allowing for iteration over the bucket's
// key/value pairs and nested buckets in forward or backward order.
//
// You must seek to a position using the First, Last, or Seek functions before
// calling the Next, Prev, Key, or Value functions.  Failure to do so will
// result in the same return values as an exhausted cursor, which is false for
// the Prev and Next functions and nil for Key and Value functions.
//
// This function is part of the database.Bucket interface implementation.
func (b *bucket) Cursor() database.Cursor {
	// Ensure transaction state is valid.
	if err := b.tx.checkClosed(); err != nil {
		return &cursor{bucket: b}
	}

	// Create the cursor and setup a runtime finalizer to ensure the
	// iterators are released when the cursor is garbage collected.
	c := newCursor(b, b.id[:], ctFull)
	runtime.SetFinalizer(c, cursorFinalizer)
	return c
}

// ForEach invokes the passed function with every key/value pair in the bucket.
// This does not include nested buckets or the key/value pairs within those
// nested buckets.
//
// WARNING: It is not safe to mutate data while iterating with this method.
// Doing so may cause the underlying cursor to be invalidated and return
// unexpected keys and/or values.
//
// Returns the following errors as required by the interface contract:
//   - ErrTxClosed if the transaction has already been closed
//
// NOTE: The values returned by this function are only valid during a
// transaction.  Attempting to access them after a transaction has ended will
// likely result in an access violation.
//
// This function is part of the database.Bucket interface implementation.
func (b *bucket) ForEach(fn func(k, v []byte) error) error {
	// Ensure transaction state is valid.
	if err := b.tx.checkClosed(); err != nil {
		return err
	}

	// Invoke the callback for each cursor item.  Return the error returned
	// from the callback when it is non-nil.
	c := newCursor(b, b.id[:], ctKeys)
	defer cursorFinalizer(c)
	for ok := c.First(); ok; ok = c.Next() {
		err := fn(c.Key(), c.Value())
		if err != nil {
			return err
		}
	}

	return nil
}

// ForEachBucket invokes the passed function with the key of every nested bucket
// in the current bucket.  This does not include any nested buckets within those
// nested buckets.
//
// WARNING: It is not safe to mutate data while iterating with this method.
// Doing so may cause the underlying cursor to be invalidated and return
// unexpected keys.
//
// Returns the following errors as required by the interface contract:
//   - ErrTxClosed if the transaction has already been closed
//
// NOTE: The values returned by this function are only valid during a
// transaction.  Attempting to access them after a transaction has ended will
// likely result in an access violation.
//
// This function is part of the database.Bucket interface implementation.
func (b *bucket) ForEachBucket(fn func(k []byte) error) error {
	// Ensure transaction state is valid.
	if err := b.tx.checkClosed(); err != nil {
		return err
	}

	// Invoke the callback for each cursor item.  Return the error returned
	// from the callback when it is non-nil.
	c := newCursor(b, b.id[:], ctBuckets)
	defer cursorFinalizer(c)
	for ok := c.First(); ok; ok = c.Next() {
		err := fn(c.Key())
		if err != nil {
			return err
		}
	}

	return nil
}

// Writable returns whether or not the bucket is writable.
//
// This function is part of the database.Bucket interface implementation.
func (b *bucket) Writable() bool {
	return b.tx.writable
}

// Put saves the specified key/value pair to the bucket.  Keys that do not
// already exist are added and keys that already exist are overwritten.
//
// Returns the following errors as required by the interface contract:
//   - ErrKeyRequired if the key is empty
//   - ErrIncompatibleValue if the key is the same as an existing bucket
//   - ErrTxNotWritable if attempted against a read-only transaction
//   - ErrTxClosed if the transaction has already been closed
//
// This function is part of the database.Bucket interface implementation.
func (b *bucket) Put(key, value []byte) error {
	// Ensure transaction state is valid.
	if err := b.tx.checkClosed(); err != nil {
		return err
	}

	// Ensure the transaction is writable.
	if !b.tx.writable {
		str := "setting a key requires a writable database transaction"
		return makeDbErr(database.ErrTxNotWritable, str, nil)
	}

	// Ensure a key was provided.
	if len(key) == 0 {
		str := "put requires a key"
		return makeDbErr(database.ErrKeyRequired, str, nil)
	}

	return b.tx.putKey(bucketizedKey(b.id, key), value)
}

// Get returns the value for the given key.  Returns nil if the key does not
// exist in this bucket.  An empty slice is returned for keys that exist but
// have no value assigned.
//
// NOTE: The value returned by this function is only valid during a transaction.
// Attempting to access it after a transaction has ended results in undefined
// behavior.  Additionally, the value must NOT be modified by the caller.
//
// This function is part of the database.Bucket interface implementation.
func (b *bucket) Get(key []byte) []byte {
	// Ensure transaction state is valid.
	if err := b.tx.checkClosed(); err != nil {
		return nil
	}

	// Nothing to return if there is no key.
	if len(key) == 0 {
		return nil
	}

	return b.tx.fetchKey(bucketizedKey(b.id, key))
}

// Delete removes the specified key from the bucket.  Deleting a key that does
// not exist does not return an error.
//
// Returns the following errors as required by the interface contract:
//   - ErrKeyRequired if the key is empty
//   - ErrIncompatibleValue if the key is the same as an existing bucket
//   - ErrTxNotWritable if attempted against a read-only transaction
//   - ErrTxClosed if the transaction has already been closed
//
// This function is part of the database.Bucket interface implementation.
func (b *bucket) Delete(key []byte) error {
	// Ensure transaction state is valid.
	if err := b.tx.checkClosed(); err != nil {
		return err
	}

	// Ensure the transaction is writable.
	if !b.tx.writable {
		str := "deleting a value requires a writable database transaction"
		return makeDbErr(database.ErrTxNotWritable, str, nil)
	}

	// Nothing to do if there is no key.
	if len(key) == 0 {
		return nil
	}

	b.tx.deleteKey(bucketizedKey(b.id, key), true)
	return nil
}

// pendingBlock houses a block that will be written to disk when the database
// transaction is committed.
type pendingBlock struct {
	hash  *chainhash.Hash
	bytes []byte
}

// transaction represents a database transaction.  It can either be read-only or
// read-write and implements the database.Tx interface.  The transaction
// provides a root bucket against which all read and writes occur.
type transaction struct {
	managed        bool             // Is the transaction managed?
	closed         bool             // Is the transaction closed?
	writable       bool             // Is the transaction writable?
	db             *db              // DB instance the tx was created from.
	snapshot       *dbCacheSnapshot // Underlying snapshot for txns.
	metaBucket     *bucket          // The root metadata bucket.
	blockIdxBucket *bucket          // The block index bucket.

	// Blocks that need to be stored on commit.  The pendingBlocks map is
	// kept to allow quick lookups of pending data by block hash.
	pendingBlocks    map[chainhash.Hash]int
	pendingBlockData []pendingBlock

	// Files that need to be deleted on commit.  These are the files that
	// are marked as files to be deleted during pruning.
	pendingDelFileNums []uint32

	// Keys that need to be stored or deleted on commit.
	pendingKeys   *treap.Mutable
	pendingRemove *treap.Mutable

	// Active iterators that need to be notified when the pending keys have
	// been updated so the cursors can properly handle updates to the
	// transaction state.
	activeIterLock sync.RWMutex
	activeIters    []*treap.Iterator
}

// Enforce transaction implements the database.Tx interface.
var _ database.Tx = (*transaction)(nil)

// removeActiveIter removes the passed iterator from the list of active
// iterators against the pending keys treap.
func (tx *transaction) removeActiveIter(iter *treap.Iterator) {
	// An indexing for loop is intentionally used over a range here as range
	// does not reevaluate the slice on each iteration nor does it adjust
	// the index for the modified slice.
	tx.activeIterLock.Lock()
	for i := 0; i < len(tx.activeIters); i++ {
		if tx.activeIters[i] == iter {
			copy(tx.activeIters[i:], tx.activeIters[i+1:])
			tx.activeIters[len(tx.activeIters)-1] = nil
			tx.activeIters = tx.activeIters[:len(tx.activeIters)-1]
		}
	}
	tx.activeIterLock.Unlock()
}

// addActiveIter adds the passed iterator to the list of active iterators for
// the pending keys treap.
func (tx *transaction) addActiveIter(iter *treap.Iterator) {
	tx.activeIterLock.Lock()
	tx.activeIters = append(tx.activeIters, iter)
	tx.activeIterLock.Unlock()
}

// notifyActiveIters notifies all of the active iterators for the pending keys
// treap that it has been updated.
func (tx *transaction) notifyActiveIters() {
	tx.activeIterLock.RLock()
	for _, iter := range tx.activeIters {
		iter.ForceReseek()
	}
	tx.activeIterLock.RUnlock()
}

// checkClosed returns an error if the database or transaction is closed.
func (tx *transaction) checkClosed() error {
	// The transaction is no longer valid if it has been closed.
	if tx.closed {
		return makeDbErr(database.ErrTxClosed, errTxClosedStr, nil)
	}

	return nil
}

// hasKey returns whether or not the provided key exists in the database while
// taking into account the current transaction state.
func (tx *transaction) hasKey(key []byte) bool {
	// When the transaction is writable, check the pending transaction
	// state first.
	if tx.writable {
		if tx.pendingRemove.Has(key) {
			return false
		}
		if tx.pendingKeys.Has(key) {
			return true
		}
	}

	// Consult the database cache and underlying database.
	return tx.snapshot.Has(key)
}

// putKey adds the provided key to the list of keys to be updated in the
// database when the transaction is committed.
//
// NOTE: This function must only be called on a writable transaction.  Since it
// is an internal helper function, it does not check.
func (tx *transaction) putKey(key, value []byte) error {
	// Prevent the key from being deleted if it was previously scheduled
	// to be deleted on transaction commit.
	tx.pendingRemove.Delete(key)

	// Add the key/value pair to the list to be written on transaction
	// commit.
	tx.pendingKeys.Put(key, value)
	tx.notifyActiveIters()
	return nil
}

// fetchKey attempts to fetch the provided key from the database cache (and
// hence underlying database) while taking into account the current transaction
// state.  Returns nil if the key does not exist.
func (tx *transaction) fetchKey(key []byte) []byte {
	// When the transaction is writable, check the pending transaction
	// state first.
	if tx.writable {
		if tx.pendingRemove.Has(key) {
			return nil
		}
		if value := tx.pendingKeys.Get(key); value != nil {
			return value
		}
	}

	// Consult the database cache and underlying database.
	return tx.snapshot.Get(key)
}

// deleteKey adds the provided key to the list of keys to be deleted from the
// database when the transaction is committed.  The notify iterators flag is
// useful to delay notifying iterators about the changes during bulk deletes.
//
// NOTE: This function must only be called on a writable transaction.  Since it
// is an internal helper function, it does not check.
func (tx *transaction) deleteKey(key []byte, notifyIterators bool) {
	// Remove the key from the list of pendings keys to be written on
	// transaction commit if needed.
	tx.pendingKeys.Delete(key)

	// Add the key to the list to be deleted on transaction	commit.
	tx.pendingRemove.Put(key, nil)

	// Notify the active iterators about the change if the flag is set.
	if notifyIterators {
		tx.notifyActiveIters()
	}
}

// nextBucketID returns the next bucket ID to use for creating a new bucket.
//
// NOTE: This function must only be called on a writable transaction.  Since it
// is an internal helper function, it does not check.
func (tx *transaction) nextBucketID() ([4]byte, error) {
	// Load the currently highest used bucket ID.
	curIDBytes := tx.fetchKey(curBucketIDKeyName)
	curBucketNum := binary.BigEndian.Uint32(curIDBytes)

	// Increment and update the current bucket ID and return it.
	var nextBucketID [4]byte
	binary.BigEndian.PutUint32(nextBucketID[:], curBucketNum+1)
	if err := tx.putKey(curBucketIDKeyName, nextBucketID[:]); err != nil {
		return [4]byte{}, err
	}
	return nextBucketID, nil
}

// Metadata returns the top-most bucket for all metadata storage.
//
// This function is part of the database.Tx interface implementation.
func (tx *transaction) Metadata() database.Bucket {
	return tx.metaBucket
}

// hasBlock returns whether or not a block with the given hash exists.
func (tx *transaction) hasBlock(hash *chainhash.Hash) bool {
	// Return true if the block is pending to be written on commit since
	// it exists from the viewpoint of this transaction.
	if _, exists := tx.pendingBlocks[*hash]; exists {
		return true
	}

	return tx.hasKey(bucketizedKey(blockIdxBucketID, hash[:]))
}

// StoreBlock stores the provided block into the database.  There are no checks
// to ensure the block connects to a previous block, contains double spends, or
// any additional functionality such as transaction indexing.  It simply stores
// the block in the database.
//
// Returns the following errors as required by the interface contract:
//   - ErrBlockExists when the block hash already exists
//   - ErrTxNotWritable if attempted against a read-only transaction
//   - ErrTxClosed if the transaction has already been closed
//
// This function is part of the database.Tx interface implementation.
func (tx *transaction) StoreBlock(block *btcutil.Block) error {
	// Ensure transaction state is valid.
	if err := tx.checkClosed(); err != nil {
		return err
	}

	// Ensure the transaction is writable.
	if !tx.writable {
		str := "store block requires a writable database transaction"
		return makeDbErr(database.ErrTxNotWritable, str, nil)
	}

	// Reject the block if it already exists.
	blockHash := block.Hash()
	if tx.hasBlock(blockHash) {
		str := fmt.Sprintf("block %s already exists", blockHash)
		return makeDbErr(database.ErrBlockExists, str, nil)
	}

	blockBytes, err := block.Bytes()
	if err != nil {
		str := fmt.Sprintf("failed to get serialized bytes for block %s",
			blockHash)
		return makeDbErr(database.ErrDriverSpecific, str, err)
	}

	// Add the block to be stored to the list of pending blocks to store
	// when the transaction is committed.  Also, add it to pending blocks
	// map so it is easy to determine the block is pending based on the
	// block hash.
	if tx.pendingBlocks == nil {
		tx.pendingBlocks = make(map[chainhash.Hash]int)
	}
	tx.pendingBlocks[*blockHash] = len(tx.pendingBlockData)
	tx.pendingBlockData = append(tx.pendingBlockData, pendingBlock{
		hash:  blockHash,
		bytes: blockBytes,
	})
	log.Tracef("Added block %s to pending blocks", blockHash)

	return nil
}

// HasBlock returns whether or not a block with the given hash exists in the
// database.
//
// Returns the following errors as required by the interface contract:
//   - ErrTxClosed if the transaction has already been closed
//
// This function is part of the database.Tx interface implementation.
func (tx *transaction) HasBlock(hash *chainhash.Hash) (bool, error) {
	// Ensure transaction state is valid.
	if err := tx.checkClosed(); err != nil {
		return false, err
	}

	return tx.hasBlock(hash), nil
}

// HasBlocks returns whether or not the blocks with the provided hashes
// exist in the database.
//
// Returns the following errors as required by the interface contract:
//   - ErrTxClosed if the transaction has already been closed
//
// This function is part of the database.Tx interface implementation.
func (tx *transaction) HasBlocks(hashes []chainhash.Hash) ([]bool, error) {
	// Ensure transaction state is valid.
	if err := tx.checkClosed(); err != nil {
		return nil, err
	}

	results := make([]bool, len(hashes))
	for i := range hashes {
		results[i] = tx.hasBlock(&hashes[i])
	}

	return results, nil
}

// fetchBlockRow fetches the metadata stored in the block index for the provided
// hash.  It will return ErrBlockNotFound if there is no entry.
func (tx *transaction) fetchBlockRow(hash *chainhash.Hash) ([]byte, error) {
	blockRow := tx.blockIdxBucket.Get(hash[:])
	if blockRow == nil {
		str := fmt.Sprintf("block %s does not exist", hash)
		return nil, makeDbErr(database.ErrBlockNotFound, str, nil)
	}

	return blockRow, nil
}

// FetchBlockHeader returns the raw serialized bytes for the block header
// identified by the given hash.  The raw bytes are in the format returned by
// Serialize on a wire.BlockHeader.
//
// Returns the following errors as required by the interface contract:
//   - ErrBlockNotFound if the requested block hash does not exist
//   - ErrTxClosed if the transaction has already been closed
//   - ErrCorruption if the database has somehow become corrupted
//
// NOTE: The data returned by this function is only valid during a
// database transaction.  Attempting to access it after a transaction
// has ended results in undefined behavior.  This constraint prevents
// additional data copies and allows support for memory-mapped database
// implementations.
//
// This function is part of the database.Tx interface implementation.
func (tx *transaction) FetchBlockHeader(hash *chainhash.Hash) ([]byte, error) {
	return tx.FetchBlockRegion(&database.BlockRegion{
		Hash:   hash,
		Offset: 0,
		Len:    blockHdrSize,
	})
}

// FetchBlockHeaders returns the raw serialized bytes for the block headers
// identified by the given hashes.  The raw bytes are in the format returned by
// Serialize on a wire.BlockHeader.
//
// Returns the following errors as required by the interface contract:
//   - ErrBlockNotFound if the any of the requested block hashes do not exist
//   - ErrTxClosed if the transaction has already been closed
//   - ErrCorruption if the database has somehow become corrupted
//
// NOTE: The data returned by this function is only valid during a database
// transaction.  Attempting to access it after a transaction has ended results
// in undefined behavior.  This constraint prevents additional data copies and
// allows support for memory-mapped database implementations.
//
// This function is part of the database.Tx interface implementation.
func (tx *transaction) FetchBlockHeaders(hashes []chainhash.Hash) ([][]byte, error) {
	regions := make([]database.BlockRegion, len(hashes))
	for i := range hashes {
		regions[i].Hash = &hashes[i]
		regions[i].Offset = 0
		regions[i].Len = blockHdrSize
	}
	return tx.FetchBlockRegions(regions)
}

// FetchBlock returns the raw serialized bytes for the block identified by the
// given hash.  The raw bytes are in the format returned by Serialize on a
// wire.MsgBlock.
//
// Returns the following errors as required by the interface contract:
//   - ErrBlockNotFound if the requested block hash does not exist
//   - ErrTxClosed if the transaction has already been closed
//   - ErrCorruption if the database has somehow become corrupted
//
// In addition, returns ErrDriverSpecific if any failures occur when reading the
// block files.
//
// NOTE: The data returned by this function is only valid during a database
// transaction.  Attempting to access it after a transaction has ended results
// in undefined behavior.  This constraint prevents additional data copies and
// allows support for memory-mapped database implementations.
//
// This function is part of the database.Tx interface implementation.
func (tx *transaction) FetchBlock(hash *chainhash.Hash) ([]byte, error) {
	// Ensure transaction state is valid.
	if err := tx.checkClosed(); err != nil {
		return nil, err
	}

	// When the block is pending to be written on commit return the bytes
	// from there.
	if idx, exists := tx.pendingBlocks[*hash]; exists {
		return tx.pendingBlockData[idx].bytes, nil
	}

	// Lookup the location of the block in the files from the block index.
	blockRow, err := tx.fetchBlockRow(hash)
	if err != nil {
		return nil, err
	}
	location := deserializeBlockLoc(blockRow)

	// Read the block from the appropriate location.  The function also
	// performs a checksum over the data to detect data corruption.
	blockBytes, err := tx.db.store.readBlock(hash, location)
	if err != nil {
		return nil, err
	}

	return blockBytes, nil
}

// FetchBlocks returns the raw serialized bytes for the blocks identified by the
// given hashes.  The raw bytes are in the format returned by Serialize on a
// wire.MsgBlock.
//
// Returns the following errors as required by the interface contract:
//   - ErrBlockNotFound if any of the requested block hashed do not exist
//   - ErrTxClosed if the transaction has already been closed
//   - ErrCorruption if the database has somehow become corrupted
//
// In addition, returns ErrDriverSpecific if any failures occur when reading the
// block files.
//
// NOTE: The data returned by this function is only valid during a database
// transaction.  Attempting to access it after a transaction has ended results
// in undefined behavior.  This constraint prevents additional data copies and
// allows support for memory-mapped database implementations.
//
// This function is part of the database.Tx interface implementation.
func (tx *transaction) FetchBlocks(hashes []chainhash.Hash) ([][]byte, error) {
	// Ensure transaction state is valid.
	if err := tx.checkClosed(); err != nil {
		return nil, err
	}

	// NOTE: This could check for the existence of all blocks before loading
	// any of them which would be faster in the failure case, however
	// callers will not typically be calling this function with invalid
	// values, so optimize for the common case.

	// Load the blocks.
	blocks := make([][]byte, len(hashes))
	for i := range hashes {
		var err error
		blocks[i], err = tx.FetchBlock(&hashes[i])
		if err != nil {
			return nil, err
		}
	}

	return blocks, nil
}

// fetchPendingRegion attempts to fetch the provided region from any block which
// are pending to be written on commit.  It will return nil for the byte slice
// when the region references a block which is not pending.  When the region
// does reference a pending block, it is bounds checked and returns
// ErrBlockRegionInvalid if invalid.
func (tx *transaction) fetchPendingRegion(region *database.BlockRegion) ([]byte, error) {
	// Nothing to do if the block is not pending to be written on commit.
	idx, exists := tx.pendingBlocks[*region.Hash]
	if !exists {
		return nil, nil
	}

	// Ensure the region is within the bounds of the block.
	blockBytes := tx.pendingBlockData[idx].bytes
	blockLen := uint32(len(blockBytes))
	endOffset := region.Offset + region.Len
	if endOffset < region.Offset || endOffset > blockLen {
		str := fmt.Sprintf("block %s region offset %d, length %d "+
			"exceeds block length of %d", region.Hash,
			region.Offset, region.Len, blockLen)
		return nil, makeDbErr(database.ErrBlockRegionInvalid, str, nil)
	}

	// Return the bytes from the pending block.
	return blockBytes[region.Offset:endOffset:endOffset], nil
}

// FetchBlockRegion returns the raw serialized bytes for the given block region.
//
// For example, it is possible to directly extract Bitcoin transactions and/or
// scripts from a block with this function.  Depending on the backend
// implementation, this can provide significant savings by avoiding the need to
// load entire blocks.
//
// The raw bytes are in the format returned by Serialize on a wire.MsgBlock and
// the Offset field in the provided BlockRegion is zero-based and relative to
// the start of the block (byte 0).
//
// Returns the following errors as required by the interface contract:
//   - ErrBlockNotFound if the requested block hash does not exist
//   - ErrBlockRegionInvalid if the region exceeds the bounds of the associated
//     block
//   - ErrTxClosed if the transaction has already been closed
//   - ErrCorruption if the database has somehow become corrupted
//
// In addition, returns ErrDriverSpecific if any failures occur when reading the
// block files.
//
// NOTE: The data returned by this function is only valid during a database
// transaction.  Attempting to access it after a transaction has ended results
// in undefined behavior.  This constraint prevents additional data copies and
// allows support for memory-mapped database implementations.
//
// This function is part of the database.Tx interface implementation.
func (tx *transaction) FetchBlockRegion(region *database.BlockRegion) ([]byte, error) {
	// Ensure transaction state is valid.
	if err := tx.checkClosed(); err != nil {
		return nil, err
	}

	// When the block is pending to be written on commit return the bytes
	// from there.
	if tx.pendingBlocks != nil {
		regionBytes, err := tx.fetchPendingRegion(region)
		if err != nil {
			return nil, err
		}
		if regionBytes != nil {
			return regionBytes, nil
		}
	}

	// Lookup the location of the block in the files from the block index.
	blockRow, err := tx.fetchBlockRow(region.Hash)
	if err != nil {
		return nil, err
	}
	location := deserializeBlockLoc(blockRow)

	// Ensure the region is within the bounds of the block.
	endOffset := region.Offset + region.Len
	if endOffset < region.Offset || endOffset > location.blockLen {
		str := fmt.Sprintf("block %s region offset %d, length %d "+
			"exceeds block length of %d", region.Hash,
			region.Offset, region.Len, location.blockLen)
		return nil, makeDbErr(database.ErrBlockRegionInvalid, str, nil)

	}

	// Read the region from the appropriate disk block file.
	regionBytes, err := tx.db.store.readBlockRegion(location, region.Offset,
		region.Len)
	if err != nil {
		return nil, err
	}

	return regionBytes, nil
}

// FetchBlockRegions returns the raw serialized bytes for the given block
// regions.
//
// For example, it is possible to directly extract Bitcoin transactions and/or
// scripts from various blocks with this function.  Depending on the backend
// implementation, this can provide significant savings by avoiding the need to
// load entire blocks.
//
// The raw bytes are in the format returned by Serialize on a wire.MsgBlock and
// the Offset fields in the provided BlockRegions are zero-based and relative to
// the start of the block (byte 0).
//
// Returns the following errors as required by the interface contract:
//   - ErrBlockNotFound if any of the request block hashes do not exist
//   - ErrBlockRegionInvalid if one or more region exceed the bounds of the
//     associated block
//   - ErrTxClosed if the transaction has already been closed
//   - ErrCorruption if the database has somehow become corrupted
//
// In addition, returns ErrDriverSpecific if any failures occur when reading the
// block files.
//
// NOTE: The data returned by this function is only valid during a database
// transaction.  Attempting to access it after a transaction has ended results
// in undefined behavior.  This constraint prevents additional data copies and
// allows support for memory-mapped database implementations.
//
// This function is part of the database.Tx interface implementation.
func (tx *transaction) FetchBlockRegions(regions []database.BlockRegion) ([][]byte, error) {
	// Ensure transaction state is valid.
	if err := tx.checkClosed(); err != nil {
		return nil, err
	}

	// NOTE: This could check for the existence of all blocks before
	// deserializing the locations and building up the fetch list which
	// would be faster in the failure case, however callers will not
	// typically be calling this function with invalid values, so optimize
	// for the common case.

	// NOTE: A potential optimization here would be to combine adjacent
	// regions to reduce the number of reads.

	// In order to improve efficiency of loading the bulk data, first grab
	// the block location for all of the requested block hashes and sort
	// the reads by filenum:offset so that all reads are grouped by file
	// and linear within each file.  This can result in quite a significant
	// performance increase depending on how spread out the requested hashes
	// are by reducing the number of file open/closes and random accesses
	// needed.  The fetchList is intentionally allocated with a cap because
	// some of the regions might be fetched from the pending blocks and
	// hence there is no need to fetch those from disk.
	blockRegions := make([][]byte, len(regions))
	fetchList := make([]bulkFetchData, 0, len(regions))
	for i := range regions {
		region := &regions[i]

		// When the block is pending to be written on commit grab the
		// bytes from there.
		if tx.pendingBlocks != nil {
			regionBytes, err := tx.fetchPendingRegion(region)
			if err != nil {
				return nil, err
			}
			if regionBytes != nil {
				blockRegions[i] = regionBytes
				continue
			}
		}

		// Lookup the location of the block in the files from the block
		// index.
		blockRow, err := tx.fetchBlockRow(region.Hash)
		if err != nil {
			return nil, err
		}
		location := deserializeBlockLoc(blockRow)

		// Ensure the region is within the bounds of the block.
		endOffset := region.Offset + region.Len
		if endOffset < region.Offset || endOffset > location.blockLen {
			str := fmt.Sprintf("block %s region offset %d, length "+
				"%d exceeds block length of %d", region.Hash,
				region.Offset, region.Len, location.blockLen)
			return nil, makeDbErr(database.ErrBlockRegionInvalid, str, nil)
		}

		fetchList = append(fetchList, bulkFetchData{&location, i})
	}
	sort.Sort(bulkFetchDataSorter(fetchList))

	// Read all of the regions in the fetch list and set the results.
	for i := range fetchList {
		fetchData := &fetchList[i]
		ri := fetchData.replyIndex
		region := &regions[ri]
		location := fetchData.blockLocation
		regionBytes, err := tx.db.store.readBlockRegion(*location,
			region.Offset, region.Len)
		if err != nil {
			return nil, err
		}
		blockRegions[ri] = regionBytes
	}

	return blockRegions, nil
}

// close marks the transaction closed then releases any pending data, the
// underlying snapshot, the transaction read lock, and the write lock when the
// transaction is writable.
func (tx *transaction) close() {
	tx.closed = true

	// Clear pending blocks that would have been written on commit.
	tx.pendingBlocks = nil
	tx.pendingBlockData = nil

	// Clear pending file deletions.
	tx.pendingDelFileNums = nil

	// Clear pending keys that would have been written or deleted on commit.
	tx.pendingKeys = nil
	tx.pendingRemove = nil

	// Release the snapshot.
	if tx.snapshot != nil {
		tx.snapshot.Release()
		tx.snapshot = nil
	}

	tx.db.closeLock.RUnlock()

	// Release the writer lock for writable transactions to unblock any
	// other write transaction which are possibly waiting.
	if tx.writable {
		tx.db.writeLock.Unlock()
	}
}

// writePendingAndCommit writes pending block data to the flat block files,
// updates the metadata with their locations as well as the new current write
// location, and commits the metadata to the memory database cache.  It also
// properly handles rollback in the case of failures.
//
// This function MUST only be called when there is pending data to be written.
func (tx *transaction) writePendingAndCommit() error {
	// Loop through all the pending file deletions and delete them.
	// We do this first before doing any of the writes as we can't undo
	// deletions of files.
	for _, fileNum := range tx.pendingDelFileNums {
		err := tx.db.store.deleteFileFunc(fileNum)
		if err != nil {
			// Nothing we can do if we fail to delete blocks besides
			// return an error.
			return err
		}
	}

	// Save the current block store write position for potential rollback.
	// These variables are only updated here in this function and there can
	// only be one write transaction active at a time, so it's safe to store
	// them for potential rollback.
	wc := tx.db.store.writeCursor
	wc.RLock()
	oldBlkFileNum := wc.curFileNum
	oldBlkOffset := wc.curOffset
	wc.RUnlock()

	// rollback is a closure that is used to rollback all writes to the
	// block files.
	rollback := func() {
		// Rollback any modifications made to the block files if needed.
		tx.db.store.handleRollback(oldBlkFileNum, oldBlkOffset)
	}

	// Loop through all of the pending blocks to store and write them.
	for _, blockData := range tx.pendingBlockData {
		log.Tracef("Storing block %s", blockData.hash)
		location, err := tx.db.store.writeBlock(blockData.bytes)
		if err != nil {
			rollback()
			return err
		}

		// Add a record in the block index for the block.  The record
		// includes the location information needed to locate the block
		// on the filesystem as well as the block header since they are
		// so commonly needed.
		blockRow := serializeBlockLoc(location)
		err = tx.blockIdxBucket.Put(blockData.hash[:], blockRow)
		if err != nil {
			rollback()
			return err
		}
	}

	// Update the metadata for the current write file and offset.
	writeRow := serializeWriteRow(wc.curFileNum, wc.curOffset)
	if err := tx.metaBucket.Put(writeLocKeyName, writeRow); err != nil {
		rollback()
		return convertErr("failed to store write cursor", err)
	}

	// Atomically update the database cache.  The cache automatically
	// handles flushing to the underlying persistent storage database.
	return tx.db.cache.commitTx(tx)
}

// PruneBlocks deletes the block files until it reaches the target size
// (specified in bytes).  Throws an error if the target size is below
// the maximum size of a single block file.
//
// This function is part of the database.Tx interface implementation.
func (tx *transaction) PruneBlocks(targetSize uint64) ([]chainhash.Hash, error) {
	// Ensure transaction state is valid.
	if err := tx.checkClosed(); err != nil {
		return nil, err
	}

	// Ensure the transaction is writable.
	if !tx.writable {
		str := "prune blocks requires a writable database transaction"
		return nil, makeDbErr(database.ErrTxNotWritable, str, nil)
	}

	// Make a local alias for the maxBlockFileSize.
	maxSize := uint64(tx.db.store.maxBlockFileSize)
	if targetSize < maxSize {
		return nil, fmt.Errorf("got target size of %d but it must be greater "+
			"than %d, the max size of a single block file",
			targetSize, maxSize)
	}

	first, last, lastFileSize, err := scanBlockFiles(tx.db.store.basePath)
	if err != nil {
		return nil, err
	}

	// If we have no files on disk or just a single file on disk, return early.
	if first == last {
		return nil, nil
	}

	// Last file number minus the first file number gives us the count of files
	// on disk minus 1.  We don't want to count the last file since we can't assume
	// that it is of max size.
	maxSizeFileCount := last - first

	// If the total size of block files are under the target, return early and
	// don't prune.
	totalSize := uint64(lastFileSize) + (maxSize * uint64(maxSizeFileCount))
	if totalSize <= targetSize {
		return nil, nil
	}

	log.Tracef("Using %d more bytes than the target of %d MiB. Pruning files...",
		totalSize-targetSize,
		targetSize/(1024*1024))

	deletedFiles := make(map[uint32]struct{})

	// We use < not <= so that the last file is never deleted.  There are other checks in place
	// but setting it to < here doesn't hurt.
	for i := uint32(first); i < uint32(last); i++ {
		// Add the block file to be deleted to the list of files pending deletion to
		// delete when the transaction is committed.
		if tx.pendingDelFileNums == nil {
			tx.pendingDelFileNums = make([]uint32, 0, 1)
		}
		tx.pendingDelFileNums = append(tx.pendingDelFileNums, i)

		// Add the file index to the deleted files map so that we can later
		// delete the block location index.
		deletedFiles[i] = struct{}{}

		// If we're already at or below the target usage, break and don't
		// try to delete more files.
		totalSize -= maxSize
		if totalSize <= targetSize {
			break
		}
	}

	// Delete the indexed block locations for the files that we've just deleted.
	var deletedBlockHashes []chainhash.Hash
	cursor := tx.blockIdxBucket.Cursor()
	for ok := cursor.First(); ok; ok = cursor.Next() {
		loc := deserializeBlockLoc(cursor.Value())

		_, found := deletedFiles[loc.blockFileNum]
		if found {
			deletedBlockHashes = append(deletedBlockHashes, *(*chainhash.Hash)(cursor.Key()))
			err := cursor.Delete()
			if err != nil {
				return nil, err
			}
		}
	}

	log.Tracef("Finished pruning. Database now at %d bytes", totalSize)

	return deletedBlockHashes, nil
}

// BeenPruned returns if the block storage has ever been pruned.
//
// This function is part of the database.Tx interface implementation.
func (tx *transaction) BeenPruned() (bool, error) {
	first, last, _, err := scanBlockFiles(tx.db.store.basePath)
	if err != nil {
		return false, err
	}

	// If the database is pruned, then the first .fdb will not be there.
	// We also check that there isn't just 1 file on disk or if there are
	// no files on disk by checking if first != last.
	return first != 0 && (first != last), nil
}

// Commit commits all changes that have been made to the root metadata bucket
// and all of its sub-buckets to the database cache which is periodically synced
// to persistent storage.  In addition, it commits all new blocks directly to
// persistent storage bypassing the db cache.  Blocks can be rather large, so
// this help increase the amount of cache available for the metadata updates and
// is safe since blocks are immutable.
//
// This function is part of the database.Tx interface implementation.
func (tx *transaction) Commit() error {
	// Prevent commits on managed transactions.
	if tx.managed {
		tx.close()
		panic("managed transaction commit not allowed")
	}

	// Ensure transaction state is valid.
	if err := tx.checkClosed(); err != nil {
		return err
	}

	// Regardless of whether the commit succeeds, the transaction is closed
	// on return.
	defer tx.close()

	// Ensure the transaction is writable.
	if !tx.writable {
		str := "Commit requires a writable database transaction"
		return makeDbErr(database.ErrTxNotWritable, str, nil)
	}

	// Write pending data.  The function will rollback if any errors occur.
	return tx.writePendingAndCommit()
}

// Rollback undoes all changes that have been made to the root bucket and all of
// its sub-buckets.
//
// This function is part of the database.Tx interface implementation.
func (tx *transaction) Rollback() error {
	// Prevent rollbacks on managed transactions.
	if tx.managed {
		tx.close()
		panic("managed transaction rollback not allowed")
	}

	// Ensure transaction state is valid.
	if err := tx.checkClosed(); err != nil {
		return err
	}

	tx.close()
	return nil
}

>>>>>>> d2d286f6
// db represents a collection of namespaces which are persisted and implements
// the database.DB interface.  All database access is performed through
// transactions which are obtained through the specific Namespace.
type db struct {
	writeLock sync.Mutex   // Limit to one write transaction at a time.
	closeLock sync.RWMutex // Make database close block while txns active.
	closed    bool         // Is the database closed?
	store     *blockStore  // Handles read/writing blocks to flat files.
	cache     *dbCache     // Cache layer which wraps underlying leveldb DB.

	getNum int64
}

// Enforce db implements the database.DB interface.
var _ database.DB = (*db)(nil)

// Type returns the database driver type the current database instance was
// created with.
//
// This function is part of the database.DB interface implementation.
func (db *db) Type() string {
	return dbType
}

// begin is the implementation function for the Begin database method.  See its
// documentation for more details.
//
// This function is only separate because it returns the internal transaction
// which is used by the managed transaction code while the database method
// returns the interface.
func (db *db) begin(writable bool) (*transaction, error) {
	// Whenever a new writable transaction is started, grab the write lock
	// to ensure only a single write transaction can be active at the same
	// time.  This lock will not be released until the transaction is
	// closed (via Rollback or Commit).
	if writable {
		db.writeLock.Lock()
		db.getNum++
		// fmt.Println("------------ AndyDbgMsg: lock mutex, getNum++", db.getNum)
		// if db.getNum > 257126 {
		// 	fmt.Println("------------ AndyDbgMsg: lock mutex, get num ++", db.getNum)
		// }
	}

	// Whenever a new transaction is started, grab a read lock against the
	// database to ensure Close will wait for the transaction to finish.
	// This lock will not be released until the transaction is closed (via
	// Rollback or Commit).
	db.closeLock.RLock()
	if db.closed {
		db.closeLock.RUnlock()
		if writable {
			db.writeLock.Unlock()
		}
		return nil, makeDbErr(database.ErrDbNotOpen, errDbNotOpenStr, nil)
	}

	// Grab a snapshot of the database cache (which in turn also handles the
	// underlying database).
	snapshot, err := db.cache.Snapshot()
	if err != nil {
		db.closeLock.RUnlock()
		if writable {
			db.writeLock.Unlock()
		}

		return nil, err
	}

	// The metadata and block index buckets are internal-only buckets, so
	// they have defined IDs.
	tx := &transaction{
		writable:      writable,
		db:            db,
		snapshot:      snapshot,
		pendingKeys:   treap.NewMutable(),
		pendingRemove: treap.NewMutable(),
	}
	tx.metaBucket = &bucket{tx: tx, id: metadataBucketID}
	tx.blockIdxBucket = &bucket{tx: tx, id: blockIdxBucketID}

	err = tx.initMDBX_txs()
	if err != nil {
		return nil, err
	}

	return tx, nil
}

// Begin starts a transaction which is either read-only or read-write depending
// on the specified flag.  Multiple read-only transactions can be started
// simultaneously while only a single read-write transaction can be started at a
// time.  The call will block when starting a read-write transaction when one is
// already open.
//
// NOTE: The transaction must be closed by calling Rollback or Commit on it when
// it is no longer needed.  Failure to do so will result in unclaimed memory.
//
// This function is part of the database.DB interface implementation.
func (db *db) Begin(writable bool) (database.Tx, error) {
	return db.begin(writable)
}

// rollbackOnPanic rolls the passed transaction back if the code in the calling
// function panics.  This is needed since the mutex on a transaction must be
// released and a panic in called code would prevent that from happening.
//
// NOTE: This can only be handled manually for managed transactions since they
// control the life-cycle of the transaction.  As the documentation on Begin
// calls out, callers opting to use manual transactions will have to ensure the
// transaction is rolled back on panic if it desires that functionality as well
// or the database will fail to close since the read-lock will never be
// released.
func rollbackOnPanic(tx *transaction) {
	if err := recover(); err != nil {
		tx.managed = false
		_ = tx.Rollback()
		panic(err)
	}
}

// View invokes the passed function in the context of a managed read-only
// transaction with the root bucket for the namespace.  Any errors returned from
// the user-supplied function are returned from this function.
//
// This function is part of the database.DB interface implementation.
func (db *db) View(fn func(database.Tx) error) error {
	// Start a read-only transaction.
	tx, err := db.begin(false)
	if err != nil {
		return err
	}

	// Since the user-provided function might panic, ensure the transaction
	// releases all mutexes and resources.  There is no guarantee the caller
	// won't use recover and keep going.  Thus, the database must still be
	// in a usable state on panics due to caller issues.
	defer rollbackOnPanic(tx)

	tx.managed = true
	err = fn(tx)
	tx.managed = false
	if err != nil {
		// The error is ignored here because nothing was written yet
		// and regardless of a rollback failure, the tx is closed now
		// anyways.
		_ = tx.Rollback()
		return err
	}

	return tx.Rollback()
}

// Update invokes the passed function in the context of a managed read-write
// transaction with the root bucket for the namespace.  Any errors returned from
// the user-supplied function will cause the transaction to be rolled back and
// are returned from this function.  Otherwise, the transaction is committed
// when the user-supplied function returns a nil error.
//
// This function is part of the database.DB interface implementation.
func (db *db) Update(fn func(database.Tx) error) error {
	// Start a read-write transaction.
	tx, err := db.begin(true)
	if err != nil {
		return err
	}

	// Since the user-provided function might panic, ensure the transaction
	// releases all mutexes and resources.  There is no guarantee the caller
	// won't use recover and keep going.  Thus, the database must still be
	// in a usable state on panics due to caller issues.
	defer rollbackOnPanic(tx)

	tx.managed = true
	err = fn(tx)
	tx.managed = false
	if err != nil {
		// The error is ignored here because nothing was written yet
		// and regardless of a rollback failure, the tx is closed now
		// anyways.
		_ = tx.Rollback()
		return err
	}

	return tx.Commit()
}

// Close cleanly shuts down the database and syncs all data.  It will block
// until all database transactions have been finalized (rolled back or
// committed).
//
// This function is part of the database.DB interface implementation.
func (db *db) Close() error {
	// Since all transactions have a read lock on this mutex, this will
	// cause Close to wait for all readers to complete.
	db.closeLock.Lock()
	defer db.closeLock.Unlock()

	if db.closed {
		return makeDbErr(database.ErrDbNotOpen, errDbNotOpenStr, nil)
	}
	db.closed = true

	// NOTE: Since the above lock waits for all transactions to finish and
	// prevents any new ones from being started, it is safe to flush the
	// cache and clear all state without the individual locks.

	// Close the database cache which will flush any existing entries to
	// disk and close the underlying leveldb database.  Any error is saved
	// and returned at the end after the remaining cleanup since the
	// database will be marked closed even if this fails given there is no
	// good way for the caller to recover from a failure here anyways.
	closeErr := db.cache.Close()

	// Close any open flat files that house the blocks.
	wc := db.store.writeCursor
	if wc.curFile.file != nil {
		_ = wc.curFile.file.Close()
		wc.curFile.file = nil
	}
	for _, blockFile := range db.store.openBlockFiles {
		_ = blockFile.file.Close()
	}
	db.store.openBlockFiles = nil
	db.store.openBlocksLRU.Init()
	db.store.fileNumToLRUElem = nil

	return closeErr
}

// fileExists reports whether the named file or directory exists.
func fileExists(name string) bool {
	if _, err := os.Stat(name); err != nil {
		if os.IsNotExist(err) {
			return false
		}
	}
	return true
}

// initDB creates the initial buckets and values used by the package.  This is
// mainly in a separate function for testing purposes.
// func initMDBX(mdb kv.RwDB) error {
// 	err := mdb.Update(context.Background(), func(tx kv.RwTx) error {
// 		tx.Put(mdbxBucketRoot, bucketizedKey(metadataBucketID, writeLocKeyName), serializeWriteRow(0, 0))
// 		tx.Put(mdbxBucketRoot, bucketIndexKey(metadataBucketID, blockIdxBucketName), blockIdxBucketID[:])
// 		tx.Put(mdbxBucketRoot, curBucketIDKeyName, blockIdxBucketID[:])
// 		return nil
// 	})
// 	return err
// }

func init_mdbx(dbPath string, network wire.BitcoinNet, create bool) (kv.RwDB, error) {
	// Error if the database doesn't exist and the create flag is not set.
	metadataDbPath := filepath.Join(dbPath, metadataDbName)
	dbExists := fileExists(metadataDbPath)
	if !create && !dbExists {
		str := fmt.Sprintf("database %q does not exist", metadataDbPath)
		return nil, makeDbErr(database.ErrDbDoesNotExist, str, nil)
	}

	// Ensure the full path to the database exists.
	if !dbExists {
		// The error can be ignored here since the call to
		// leveldb.OpenFile will fail if the directory couldn't be
		// created.
		_ = os.MkdirAll(dbPath, 0700)
	}

	logger := mdbxlog.New()
	mdb := mdbx.NewMDBX(logger).Path(metadataDbPath).WithTableCfg(func(defaultBuckets kv.TableCfg) kv.TableCfg {
		return kv.TableCfg{
			mdbxBucketRoot: kv.TableCfgItem{Flags: kv.Default},
			// mdbxBucketIndex: kv.TableCfgItem{Flags: kv.Default},
		}
	}).MustOpen()

	if create {
		err := mdb.Update(context.Background(), func(tx kv.RwTx) error {
			tx.Put(mdbxBucketRoot, bucketizedKey(metadataBucketID, writeLocKeyName), serializeWriteRow(0, 0))
			tx.Put(mdbxBucketRoot, bucketIndexKey(metadataBucketID, blockIdxBucketName), blockIdxBucketID[:])
			tx.Put(mdbxBucketRoot, curBucketIDKeyName, blockIdxBucketID[:])
			return nil
		})
		if err != nil {
			return nil, err
		}
	}

	return mdb, nil
}

// openDB opens the database at the provided path.  database.ErrDbDoesNotExist
// is returned if the database doesn't exist and the create flag is not set.
func openDB(dbPath string, network wire.BitcoinNet, create bool) (database.DB, error) {

	mdb, err := init_mdbx(dbPath, network, create)
	if err != nil {
		return nil, err
	}

	// Create the block store which includes scanning the existing flat
	// block files to find what the current write cursor position is
	// according to the data that is actually on disk.  Also create the
	// database cache which wraps the underlying leveldb database to provide
	// write caching.
<<<<<<< HEAD
	store := newBlockStore(dbPath, network)
	cache := newDbCache(mdb, store, defaultCacheSize, defaultFlushSecs)
=======
	store, err := newBlockStore(dbPath, network)
	if err != nil {
		return nil, convertErr(err.Error(), err)
	}
	cache := newDbCache(ldb, store, defaultCacheSize, defaultFlushSecs)
>>>>>>> d2d286f6
	pdb := &db{store: store, cache: cache}

	// Perform any reconciliation needed between the block and metadata as
	// well as database initialization, if needed.
	return reconcileDB(pdb)
}<|MERGE_RESOLUTION|>--- conflicted
+++ resolved
@@ -19,1834 +19,6 @@
 	mdbxlog "github.com/ledgerwatch/log/v3"
 )
 
-<<<<<<< HEAD
-=======
-const (
-	// metadataDbName is the name used for the metadata database.
-	metadataDbName = "metadata"
-
-	// blockHdrSize is the size of a block header.  This is simply the
-	// constant from wire and is only provided here for convenience since
-	// wire.MaxBlockHeaderPayload is quite long.
-	blockHdrSize = wire.MaxBlockHeaderPayload
-
-	// blockHdrOffset defines the offsets into a block index row for the
-	// block header.
-	//
-	// The serialized block index row format is:
-	//   <blocklocation><blockheader>
-	blockHdrOffset = blockLocSize
-)
-
-var (
-	// byteOrder is the preferred byte order used through the database and
-	// block files.  Sometimes big endian will be used to allow ordered byte
-	// sortable integer values.
-	byteOrder = binary.LittleEndian
-
-	// bucketIndexPrefix is the prefix used for all entries in the bucket
-	// index.
-	bucketIndexPrefix = []byte("bidx")
-
-	// curBucketIDKeyName is the name of the key used to keep track of the
-	// current bucket ID counter.
-	curBucketIDKeyName = []byte("bidx-cbid")
-
-	// metadataBucketID is the ID of the top-level metadata bucket.
-	// It is the value 0 encoded as an unsigned big-endian uint32.
-	metadataBucketID = [4]byte{}
-
-	// blockIdxBucketID is the ID of the internal block metadata bucket.
-	// It is the value 1 encoded as an unsigned big-endian uint32.
-	blockIdxBucketID = [4]byte{0x00, 0x00, 0x00, 0x01}
-
-	// blockIdxBucketName is the bucket used internally to track block
-	// metadata.
-	blockIdxBucketName = []byte("ffldb-blockidx")
-
-	// writeLocKeyName is the key used to store the current write file
-	// location.
-	writeLocKeyName = []byte("ffldb-writeloc")
-)
-
-// Common error strings.
-const (
-	// errDbNotOpenStr is the text to use for the database.ErrDbNotOpen
-	// error code.
-	errDbNotOpenStr = "database is not open"
-
-	// errTxClosedStr is the text to use for the database.ErrTxClosed error
-	// code.
-	errTxClosedStr = "database tx is closed"
-)
-
-// bulkFetchData is allows a block location to be specified along with the
-// index it was requested from.  This in turn allows the bulk data loading
-// functions to sort the data accesses based on the location to improve
-// performance while keeping track of which result the data is for.
-type bulkFetchData struct {
-	*blockLocation
-	replyIndex int
-}
-
-// bulkFetchDataSorter implements sort.Interface to allow a slice of
-// bulkFetchData to be sorted.  In particular it sorts by file and then
-// offset so that reads from files are grouped and linear.
-type bulkFetchDataSorter []bulkFetchData
-
-// Len returns the number of items in the slice.  It is part of the
-// sort.Interface implementation.
-func (s bulkFetchDataSorter) Len() int {
-	return len(s)
-}
-
-// Swap swaps the items at the passed indices.  It is part of the
-// sort.Interface implementation.
-func (s bulkFetchDataSorter) Swap(i, j int) {
-	s[i], s[j] = s[j], s[i]
-}
-
-// Less returns whether the item with index i should sort before the item with
-// index j.  It is part of the sort.Interface implementation.
-func (s bulkFetchDataSorter) Less(i, j int) bool {
-	if s[i].blockFileNum < s[j].blockFileNum {
-		return true
-	}
-	if s[i].blockFileNum > s[j].blockFileNum {
-		return false
-	}
-
-	return s[i].fileOffset < s[j].fileOffset
-}
-
-// makeDbErr creates a database.Error given a set of arguments.
-func makeDbErr(c database.ErrorCode, desc string, err error) database.Error {
-	return database.Error{ErrorCode: c, Description: desc, Err: err}
-}
-
-// convertErr converts the passed leveldb error into a database error with an
-// equivalent error code  and the passed description.  It also sets the passed
-// error as the underlying error.
-func convertErr(desc string, ldbErr error) database.Error {
-	// Use the driver-specific error code by default.  The code below will
-	// update this with the converted error if it's recognized.
-	var code = database.ErrDriverSpecific
-
-	switch {
-	// Database corruption errors.
-	case ldberrors.IsCorrupted(ldbErr):
-		code = database.ErrCorruption
-
-	// Database open/create errors.
-	case ldbErr == leveldb.ErrClosed:
-		code = database.ErrDbNotOpen
-
-	// Transaction errors.
-	case ldbErr == leveldb.ErrSnapshotReleased:
-		code = database.ErrTxClosed
-	case ldbErr == leveldb.ErrIterReleased:
-		code = database.ErrTxClosed
-	}
-
-	return database.Error{ErrorCode: code, Description: desc, Err: ldbErr}
-}
-
-// copySlice returns a copy of the passed slice.  This is mostly used to copy
-// leveldb iterator keys and values since they are only valid until the iterator
-// is moved instead of during the entirety of the transaction.
-func copySlice(slice []byte) []byte {
-	ret := make([]byte, len(slice))
-	copy(ret, slice)
-	return ret
-}
-
-// cursor is an internal type used to represent a cursor over key/value pairs
-// and nested buckets of a bucket and implements the database.Cursor interface.
-type cursor struct {
-	bucket      *bucket
-	dbIter      iterator.Iterator
-	pendingIter iterator.Iterator
-	currentIter iterator.Iterator
-}
-
-// Enforce cursor implements the database.Cursor interface.
-var _ database.Cursor = (*cursor)(nil)
-
-// Bucket returns the bucket the cursor was created for.
-//
-// This function is part of the database.Cursor interface implementation.
-func (c *cursor) Bucket() database.Bucket {
-	// Ensure transaction state is valid.
-	if err := c.bucket.tx.checkClosed(); err != nil {
-		return nil
-	}
-
-	return c.bucket
-}
-
-// Delete removes the current key/value pair the cursor is at without
-// invalidating the cursor.
-//
-// Returns the following errors as required by the interface contract:
-//   - ErrIncompatibleValue if attempted when the cursor points to a nested
-//     bucket
-//   - ErrTxNotWritable if attempted against a read-only transaction
-//   - ErrTxClosed if the transaction has already been closed
-//
-// This function is part of the database.Cursor interface implementation.
-func (c *cursor) Delete() error {
-	// Ensure transaction state is valid.
-	if err := c.bucket.tx.checkClosed(); err != nil {
-		return err
-	}
-
-	// Error if the cursor is exhausted.
-	if c.currentIter == nil {
-		str := "cursor is exhausted"
-		return makeDbErr(database.ErrIncompatibleValue, str, nil)
-	}
-
-	// Do not allow buckets to be deleted via the cursor.
-	key := c.currentIter.Key()
-	if bytes.HasPrefix(key, bucketIndexPrefix) {
-		str := "buckets may not be deleted from a cursor"
-		return makeDbErr(database.ErrIncompatibleValue, str, nil)
-	}
-
-	c.bucket.tx.deleteKey(copySlice(key), true)
-	return nil
-}
-
-// skipPendingUpdates skips any keys at the current database iterator position
-// that are being updated by the transaction.  The forwards flag indicates the
-// direction the cursor is moving.
-func (c *cursor) skipPendingUpdates(forwards bool) {
-	for c.dbIter.Valid() {
-		var skip bool
-		key := c.dbIter.Key()
-		if c.bucket.tx.pendingRemove.Has(key) {
-			skip = true
-		} else if c.bucket.tx.pendingKeys.Has(key) {
-			skip = true
-		}
-		if !skip {
-			break
-		}
-
-		if forwards {
-			c.dbIter.Next()
-		} else {
-			c.dbIter.Prev()
-		}
-	}
-}
-
-// chooseIterator first skips any entries in the database iterator that are
-// being updated by the transaction and sets the current iterator to the
-// appropriate iterator depending on their validity and the order they compare
-// in while taking into account the direction flag.  When the cursor is being
-// moved forwards and both iterators are valid, the iterator with the smaller
-// key is chosen and vice versa when the cursor is being moved backwards.
-func (c *cursor) chooseIterator(forwards bool) bool {
-	// Skip any keys at the current database iterator position that are
-	// being updated by the transaction.
-	c.skipPendingUpdates(forwards)
-
-	// When both iterators are exhausted, the cursor is exhausted too.
-	if !c.dbIter.Valid() && !c.pendingIter.Valid() {
-		c.currentIter = nil
-		return false
-	}
-
-	// Choose the database iterator when the pending keys iterator is
-	// exhausted.
-	if !c.pendingIter.Valid() {
-		c.currentIter = c.dbIter
-		return true
-	}
-
-	// Choose the pending keys iterator when the database iterator is
-	// exhausted.
-	if !c.dbIter.Valid() {
-		c.currentIter = c.pendingIter
-		return true
-	}
-
-	// Both iterators are valid, so choose the iterator with either the
-	// smaller or larger key depending on the forwards flag.
-	compare := bytes.Compare(c.dbIter.Key(), c.pendingIter.Key())
-	if (forwards && compare > 0) || (!forwards && compare < 0) {
-		c.currentIter = c.pendingIter
-	} else {
-		c.currentIter = c.dbIter
-	}
-	return true
-}
-
-// First positions the cursor at the first key/value pair and returns whether or
-// not the pair exists.
-//
-// This function is part of the database.Cursor interface implementation.
-func (c *cursor) First() bool {
-	// Ensure transaction state is valid.
-	if err := c.bucket.tx.checkClosed(); err != nil {
-		return false
-	}
-
-	// Seek to the first key in both the database and pending iterators and
-	// choose the iterator that is both valid and has the smaller key.
-	c.dbIter.First()
-	c.pendingIter.First()
-	return c.chooseIterator(true)
-}
-
-// Last positions the cursor at the last key/value pair and returns whether or
-// not the pair exists.
-//
-// This function is part of the database.Cursor interface implementation.
-func (c *cursor) Last() bool {
-	// Ensure transaction state is valid.
-	if err := c.bucket.tx.checkClosed(); err != nil {
-		return false
-	}
-
-	// Seek to the last key in both the database and pending iterators and
-	// choose the iterator that is both valid and has the larger key.
-	c.dbIter.Last()
-	c.pendingIter.Last()
-	return c.chooseIterator(false)
-}
-
-// Next moves the cursor one key/value pair forward and returns whether or not
-// the pair exists.
-//
-// This function is part of the database.Cursor interface implementation.
-func (c *cursor) Next() bool {
-	// Ensure transaction state is valid.
-	if err := c.bucket.tx.checkClosed(); err != nil {
-		return false
-	}
-
-	// Nothing to return if cursor is exhausted.
-	if c.currentIter == nil {
-		return false
-	}
-
-	// Move the current iterator to the next entry and choose the iterator
-	// that is both valid and has the smaller key.
-	c.currentIter.Next()
-	return c.chooseIterator(true)
-}
-
-// Prev moves the cursor one key/value pair backward and returns whether or not
-// the pair exists.
-//
-// This function is part of the database.Cursor interface implementation.
-func (c *cursor) Prev() bool {
-	// Ensure transaction state is valid.
-	if err := c.bucket.tx.checkClosed(); err != nil {
-		return false
-	}
-
-	// Nothing to return if cursor is exhausted.
-	if c.currentIter == nil {
-		return false
-	}
-
-	// Move the current iterator to the previous entry and choose the
-	// iterator that is both valid and has the larger key.
-	c.currentIter.Prev()
-	return c.chooseIterator(false)
-}
-
-// Seek positions the cursor at the first key/value pair that is greater than or
-// equal to the passed seek key.  Returns false if no suitable key was found.
-//
-// This function is part of the database.Cursor interface implementation.
-func (c *cursor) Seek(seek []byte) bool {
-	// Ensure transaction state is valid.
-	if err := c.bucket.tx.checkClosed(); err != nil {
-		return false
-	}
-
-	// Seek to the provided key in both the database and pending iterators
-	// then choose the iterator that is both valid and has the larger key.
-	seekKey := bucketizedKey(c.bucket.id, seek)
-	c.dbIter.Seek(seekKey)
-	c.pendingIter.Seek(seekKey)
-	return c.chooseIterator(true)
-}
-
-// rawKey returns the current key the cursor is pointing to without stripping
-// the current bucket prefix or bucket index prefix.
-func (c *cursor) rawKey() []byte {
-	// Nothing to return if cursor is exhausted.
-	if c.currentIter == nil {
-		return nil
-	}
-
-	return copySlice(c.currentIter.Key())
-}
-
-// Key returns the current key the cursor is pointing to.
-//
-// This function is part of the database.Cursor interface implementation.
-func (c *cursor) Key() []byte {
-	// Ensure transaction state is valid.
-	if err := c.bucket.tx.checkClosed(); err != nil {
-		return nil
-	}
-
-	// Nothing to return if cursor is exhausted.
-	if c.currentIter == nil {
-		return nil
-	}
-
-	// Slice out the actual key name and make a copy since it is no longer
-	// valid after iterating to the next item.
-	//
-	// The key is after the bucket index prefix and parent ID when the
-	// cursor is pointing to a nested bucket.
-	key := c.currentIter.Key()
-	if bytes.HasPrefix(key, bucketIndexPrefix) {
-		key = key[len(bucketIndexPrefix)+4:]
-		return copySlice(key)
-	}
-
-	// The key is after the bucket ID when the cursor is pointing to a
-	// normal entry.
-	key = key[len(c.bucket.id):]
-	return copySlice(key)
-}
-
-// rawValue returns the current value the cursor is pointing to without
-// stripping without filtering bucket index values.
-func (c *cursor) rawValue() []byte {
-	// Nothing to return if cursor is exhausted.
-	if c.currentIter == nil {
-		return nil
-	}
-
-	return copySlice(c.currentIter.Value())
-}
-
-// Value returns the current value the cursor is pointing to.  This will be nil
-// for nested buckets.
-//
-// This function is part of the database.Cursor interface implementation.
-func (c *cursor) Value() []byte {
-	// Ensure transaction state is valid.
-	if err := c.bucket.tx.checkClosed(); err != nil {
-		return nil
-	}
-
-	// Nothing to return if cursor is exhausted.
-	if c.currentIter == nil {
-		return nil
-	}
-
-	// Return nil for the value when the cursor is pointing to a nested
-	// bucket.
-	if bytes.HasPrefix(c.currentIter.Key(), bucketIndexPrefix) {
-		return nil
-	}
-
-	return copySlice(c.currentIter.Value())
-}
-
-// cursorType defines the type of cursor to create.
-type cursorType int
-
-// The following constants define the allowed cursor types.
-const (
-	// ctKeys iterates through all of the keys in a given bucket.
-	ctKeys cursorType = iota
-
-	// ctBuckets iterates through all directly nested buckets in a given
-	// bucket.
-	ctBuckets
-
-	// ctFull iterates through both the keys and the directly nested buckets
-	// in a given bucket.
-	ctFull
-)
-
-// cursorFinalizer is either invoked when a cursor is being garbage collected or
-// called manually to ensure the underlying cursor iterators are released.
-func cursorFinalizer(c *cursor) {
-	c.dbIter.Release()
-	c.pendingIter.Release()
-}
-
-// newCursor returns a new cursor for the given bucket, bucket ID, and cursor
-// type.
-//
-// NOTE: The caller is responsible for calling the cursorFinalizer function on
-// the returned cursor.
-func newCursor(b *bucket, bucketID []byte, cursorTyp cursorType) *cursor {
-	var dbIter, pendingIter iterator.Iterator
-	switch cursorTyp {
-	case ctKeys:
-		keyRange := util.BytesPrefix(bucketID)
-		dbIter = b.tx.snapshot.NewIterator(keyRange)
-		pendingKeyIter := newLdbTreapIter(b.tx, keyRange)
-		pendingIter = pendingKeyIter
-
-	case ctBuckets:
-		// The serialized bucket index key format is:
-		//   <bucketindexprefix><parentbucketid><bucketname>
-
-		// Create an iterator for the both the database and the pending
-		// keys which are prefixed by the bucket index identifier and
-		// the provided bucket ID.
-		prefix := make([]byte, len(bucketIndexPrefix)+4)
-		copy(prefix, bucketIndexPrefix)
-		copy(prefix[len(bucketIndexPrefix):], bucketID)
-		bucketRange := util.BytesPrefix(prefix)
-
-		dbIter = b.tx.snapshot.NewIterator(bucketRange)
-		pendingBucketIter := newLdbTreapIter(b.tx, bucketRange)
-		pendingIter = pendingBucketIter
-
-	case ctFull:
-		fallthrough
-	default:
-		// The serialized bucket index key format is:
-		//   <bucketindexprefix><parentbucketid><bucketname>
-		prefix := make([]byte, len(bucketIndexPrefix)+4)
-		copy(prefix, bucketIndexPrefix)
-		copy(prefix[len(bucketIndexPrefix):], bucketID)
-		bucketRange := util.BytesPrefix(prefix)
-		keyRange := util.BytesPrefix(bucketID)
-
-		// Since both keys and buckets are needed from the database,
-		// create an individual iterator for each prefix and then create
-		// a merged iterator from them.
-		dbKeyIter := b.tx.snapshot.NewIterator(keyRange)
-		dbBucketIter := b.tx.snapshot.NewIterator(bucketRange)
-		iters := []iterator.Iterator{dbKeyIter, dbBucketIter}
-		dbIter = iterator.NewMergedIterator(iters,
-			comparer.DefaultComparer, true)
-
-		// Since both keys and buckets are needed from the pending keys,
-		// create an individual iterator for each prefix and then create
-		// a merged iterator from them.
-		pendingKeyIter := newLdbTreapIter(b.tx, keyRange)
-		pendingBucketIter := newLdbTreapIter(b.tx, bucketRange)
-		iters = []iterator.Iterator{pendingKeyIter, pendingBucketIter}
-		pendingIter = iterator.NewMergedIterator(iters,
-			comparer.DefaultComparer, true)
-	}
-
-	// Create the cursor using the iterators.
-	return &cursor{bucket: b, dbIter: dbIter, pendingIter: pendingIter}
-}
-
-// bucket is an internal type used to represent a collection of key/value pairs
-// and implements the database.Bucket interface.
-type bucket struct {
-	tx *transaction
-	id [4]byte
-}
-
-// Enforce bucket implements the database.Bucket interface.
-var _ database.Bucket = (*bucket)(nil)
-
-// bucketIndexKey returns the actual key to use for storing and retrieving a
-// child bucket in the bucket index.  This is required because additional
-// information is needed to distinguish nested buckets with the same name.
-func bucketIndexKey(parentID [4]byte, key []byte) []byte {
-	// The serialized bucket index key format is:
-	//   <bucketindexprefix><parentbucketid><bucketname>
-	indexKey := make([]byte, len(bucketIndexPrefix)+4+len(key))
-	copy(indexKey, bucketIndexPrefix)
-	copy(indexKey[len(bucketIndexPrefix):], parentID[:])
-	copy(indexKey[len(bucketIndexPrefix)+4:], key)
-	return indexKey
-}
-
-// bucketizedKey returns the actual key to use for storing and retrieving a key
-// for the provided bucket ID.  This is required because bucketizing is handled
-// through the use of a unique prefix per bucket.
-func bucketizedKey(bucketID [4]byte, key []byte) []byte {
-	// The serialized block index key format is:
-	//   <bucketid><key>
-	bKey := make([]byte, 4+len(key))
-	copy(bKey, bucketID[:])
-	copy(bKey[4:], key)
-	return bKey
-}
-
-// Bucket retrieves a nested bucket with the given key.  Returns nil if
-// the bucket does not exist.
-//
-// This function is part of the database.Bucket interface implementation.
-func (b *bucket) Bucket(key []byte) database.Bucket {
-	// Ensure transaction state is valid.
-	if err := b.tx.checkClosed(); err != nil {
-		return nil
-	}
-
-	// Attempt to fetch the ID for the child bucket.  The bucket does not
-	// exist if the bucket index entry does not exist.
-	childID := b.tx.fetchKey(bucketIndexKey(b.id, key))
-	if childID == nil {
-		return nil
-	}
-
-	childBucket := &bucket{tx: b.tx}
-	copy(childBucket.id[:], childID)
-	return childBucket
-}
-
-// CreateBucket creates and returns a new nested bucket with the given key.
-//
-// Returns the following errors as required by the interface contract:
-//   - ErrBucketExists if the bucket already exists
-//   - ErrBucketNameRequired if the key is empty
-//   - ErrIncompatibleValue if the key is otherwise invalid for the particular
-//     implementation
-//   - ErrTxNotWritable if attempted against a read-only transaction
-//   - ErrTxClosed if the transaction has already been closed
-//
-// This function is part of the database.Bucket interface implementation.
-func (b *bucket) CreateBucket(key []byte) (database.Bucket, error) {
-	// Ensure transaction state is valid.
-	if err := b.tx.checkClosed(); err != nil {
-		return nil, err
-	}
-
-	// Ensure the transaction is writable.
-	if !b.tx.writable {
-		str := "create bucket requires a writable database transaction"
-		return nil, makeDbErr(database.ErrTxNotWritable, str, nil)
-	}
-
-	// Ensure a key was provided.
-	if len(key) == 0 {
-		str := "create bucket requires a key"
-		return nil, makeDbErr(database.ErrBucketNameRequired, str, nil)
-	}
-
-	// Ensure bucket does not already exist.
-	bidxKey := bucketIndexKey(b.id, key)
-	if b.tx.hasKey(bidxKey) {
-		str := "bucket already exists"
-		return nil, makeDbErr(database.ErrBucketExists, str, nil)
-	}
-
-	// Find the appropriate next bucket ID to use for the new bucket.  In
-	// the case of the special internal block index, keep the fixed ID.
-	var childID [4]byte
-	if b.id == metadataBucketID && bytes.Equal(key, blockIdxBucketName) {
-		childID = blockIdxBucketID
-	} else {
-		var err error
-		childID, err = b.tx.nextBucketID()
-		if err != nil {
-			return nil, err
-		}
-	}
-
-	// Add the new bucket to the bucket index.
-	if err := b.tx.putKey(bidxKey, childID[:]); err != nil {
-		str := fmt.Sprintf("failed to create bucket with key %q", key)
-		return nil, convertErr(str, err)
-	}
-	return &bucket{tx: b.tx, id: childID}, nil
-}
-
-// CreateBucketIfNotExists creates and returns a new nested bucket with the
-// given key if it does not already exist.
-//
-// Returns the following errors as required by the interface contract:
-//   - ErrBucketNameRequired if the key is empty
-//   - ErrIncompatibleValue if the key is otherwise invalid for the particular
-//     implementation
-//   - ErrTxNotWritable if attempted against a read-only transaction
-//   - ErrTxClosed if the transaction has already been closed
-//
-// This function is part of the database.Bucket interface implementation.
-func (b *bucket) CreateBucketIfNotExists(key []byte) (database.Bucket, error) {
-	// Ensure transaction state is valid.
-	if err := b.tx.checkClosed(); err != nil {
-		return nil, err
-	}
-
-	// Ensure the transaction is writable.
-	if !b.tx.writable {
-		str := "create bucket requires a writable database transaction"
-		return nil, makeDbErr(database.ErrTxNotWritable, str, nil)
-	}
-
-	// Return existing bucket if it already exists, otherwise create it.
-	if bucket := b.Bucket(key); bucket != nil {
-		return bucket, nil
-	}
-	return b.CreateBucket(key)
-}
-
-// DeleteBucket removes a nested bucket with the given key.
-//
-// Returns the following errors as required by the interface contract:
-//   - ErrBucketNotFound if the specified bucket does not exist
-//   - ErrTxNotWritable if attempted against a read-only transaction
-//   - ErrTxClosed if the transaction has already been closed
-//
-// This function is part of the database.Bucket interface implementation.
-func (b *bucket) DeleteBucket(key []byte) error {
-	// Ensure transaction state is valid.
-	if err := b.tx.checkClosed(); err != nil {
-		return err
-	}
-
-	// Ensure the transaction is writable.
-	if !b.tx.writable {
-		str := "delete bucket requires a writable database transaction"
-		return makeDbErr(database.ErrTxNotWritable, str, nil)
-	}
-
-	// Attempt to fetch the ID for the child bucket.  The bucket does not
-	// exist if the bucket index entry does not exist.  In the case of the
-	// special internal block index, keep the fixed ID.
-	bidxKey := bucketIndexKey(b.id, key)
-	childID := b.tx.fetchKey(bidxKey)
-	if childID == nil {
-		str := fmt.Sprintf("bucket %q does not exist", key)
-		return makeDbErr(database.ErrBucketNotFound, str, nil)
-	}
-
-	// Remove all nested buckets and their keys.
-	childIDs := [][]byte{childID}
-	for len(childIDs) > 0 {
-		childID = childIDs[len(childIDs)-1]
-		childIDs = childIDs[:len(childIDs)-1]
-
-		// Delete all keys in the nested bucket.
-		keyCursor := newCursor(b, childID, ctKeys)
-		for ok := keyCursor.First(); ok; ok = keyCursor.Next() {
-			b.tx.deleteKey(keyCursor.rawKey(), false)
-		}
-		cursorFinalizer(keyCursor)
-
-		// Iterate through all nested buckets.
-		bucketCursor := newCursor(b, childID, ctBuckets)
-		for ok := bucketCursor.First(); ok; ok = bucketCursor.Next() {
-			// Push the id of the nested bucket onto the stack for
-			// the next iteration.
-			childID := bucketCursor.rawValue()
-			childIDs = append(childIDs, childID)
-
-			// Remove the nested bucket from the bucket index.
-			b.tx.deleteKey(bucketCursor.rawKey(), false)
-		}
-		cursorFinalizer(bucketCursor)
-	}
-
-	// Remove the nested bucket from the bucket index.  Any buckets nested
-	// under it were already removed above.
-	b.tx.deleteKey(bidxKey, true)
-	return nil
-}
-
-// Cursor returns a new cursor, allowing for iteration over the bucket's
-// key/value pairs and nested buckets in forward or backward order.
-//
-// You must seek to a position using the First, Last, or Seek functions before
-// calling the Next, Prev, Key, or Value functions.  Failure to do so will
-// result in the same return values as an exhausted cursor, which is false for
-// the Prev and Next functions and nil for Key and Value functions.
-//
-// This function is part of the database.Bucket interface implementation.
-func (b *bucket) Cursor() database.Cursor {
-	// Ensure transaction state is valid.
-	if err := b.tx.checkClosed(); err != nil {
-		return &cursor{bucket: b}
-	}
-
-	// Create the cursor and setup a runtime finalizer to ensure the
-	// iterators are released when the cursor is garbage collected.
-	c := newCursor(b, b.id[:], ctFull)
-	runtime.SetFinalizer(c, cursorFinalizer)
-	return c
-}
-
-// ForEach invokes the passed function with every key/value pair in the bucket.
-// This does not include nested buckets or the key/value pairs within those
-// nested buckets.
-//
-// WARNING: It is not safe to mutate data while iterating with this method.
-// Doing so may cause the underlying cursor to be invalidated and return
-// unexpected keys and/or values.
-//
-// Returns the following errors as required by the interface contract:
-//   - ErrTxClosed if the transaction has already been closed
-//
-// NOTE: The values returned by this function are only valid during a
-// transaction.  Attempting to access them after a transaction has ended will
-// likely result in an access violation.
-//
-// This function is part of the database.Bucket interface implementation.
-func (b *bucket) ForEach(fn func(k, v []byte) error) error {
-	// Ensure transaction state is valid.
-	if err := b.tx.checkClosed(); err != nil {
-		return err
-	}
-
-	// Invoke the callback for each cursor item.  Return the error returned
-	// from the callback when it is non-nil.
-	c := newCursor(b, b.id[:], ctKeys)
-	defer cursorFinalizer(c)
-	for ok := c.First(); ok; ok = c.Next() {
-		err := fn(c.Key(), c.Value())
-		if err != nil {
-			return err
-		}
-	}
-
-	return nil
-}
-
-// ForEachBucket invokes the passed function with the key of every nested bucket
-// in the current bucket.  This does not include any nested buckets within those
-// nested buckets.
-//
-// WARNING: It is not safe to mutate data while iterating with this method.
-// Doing so may cause the underlying cursor to be invalidated and return
-// unexpected keys.
-//
-// Returns the following errors as required by the interface contract:
-//   - ErrTxClosed if the transaction has already been closed
-//
-// NOTE: The values returned by this function are only valid during a
-// transaction.  Attempting to access them after a transaction has ended will
-// likely result in an access violation.
-//
-// This function is part of the database.Bucket interface implementation.
-func (b *bucket) ForEachBucket(fn func(k []byte) error) error {
-	// Ensure transaction state is valid.
-	if err := b.tx.checkClosed(); err != nil {
-		return err
-	}
-
-	// Invoke the callback for each cursor item.  Return the error returned
-	// from the callback when it is non-nil.
-	c := newCursor(b, b.id[:], ctBuckets)
-	defer cursorFinalizer(c)
-	for ok := c.First(); ok; ok = c.Next() {
-		err := fn(c.Key())
-		if err != nil {
-			return err
-		}
-	}
-
-	return nil
-}
-
-// Writable returns whether or not the bucket is writable.
-//
-// This function is part of the database.Bucket interface implementation.
-func (b *bucket) Writable() bool {
-	return b.tx.writable
-}
-
-// Put saves the specified key/value pair to the bucket.  Keys that do not
-// already exist are added and keys that already exist are overwritten.
-//
-// Returns the following errors as required by the interface contract:
-//   - ErrKeyRequired if the key is empty
-//   - ErrIncompatibleValue if the key is the same as an existing bucket
-//   - ErrTxNotWritable if attempted against a read-only transaction
-//   - ErrTxClosed if the transaction has already been closed
-//
-// This function is part of the database.Bucket interface implementation.
-func (b *bucket) Put(key, value []byte) error {
-	// Ensure transaction state is valid.
-	if err := b.tx.checkClosed(); err != nil {
-		return err
-	}
-
-	// Ensure the transaction is writable.
-	if !b.tx.writable {
-		str := "setting a key requires a writable database transaction"
-		return makeDbErr(database.ErrTxNotWritable, str, nil)
-	}
-
-	// Ensure a key was provided.
-	if len(key) == 0 {
-		str := "put requires a key"
-		return makeDbErr(database.ErrKeyRequired, str, nil)
-	}
-
-	return b.tx.putKey(bucketizedKey(b.id, key), value)
-}
-
-// Get returns the value for the given key.  Returns nil if the key does not
-// exist in this bucket.  An empty slice is returned for keys that exist but
-// have no value assigned.
-//
-// NOTE: The value returned by this function is only valid during a transaction.
-// Attempting to access it after a transaction has ended results in undefined
-// behavior.  Additionally, the value must NOT be modified by the caller.
-//
-// This function is part of the database.Bucket interface implementation.
-func (b *bucket) Get(key []byte) []byte {
-	// Ensure transaction state is valid.
-	if err := b.tx.checkClosed(); err != nil {
-		return nil
-	}
-
-	// Nothing to return if there is no key.
-	if len(key) == 0 {
-		return nil
-	}
-
-	return b.tx.fetchKey(bucketizedKey(b.id, key))
-}
-
-// Delete removes the specified key from the bucket.  Deleting a key that does
-// not exist does not return an error.
-//
-// Returns the following errors as required by the interface contract:
-//   - ErrKeyRequired if the key is empty
-//   - ErrIncompatibleValue if the key is the same as an existing bucket
-//   - ErrTxNotWritable if attempted against a read-only transaction
-//   - ErrTxClosed if the transaction has already been closed
-//
-// This function is part of the database.Bucket interface implementation.
-func (b *bucket) Delete(key []byte) error {
-	// Ensure transaction state is valid.
-	if err := b.tx.checkClosed(); err != nil {
-		return err
-	}
-
-	// Ensure the transaction is writable.
-	if !b.tx.writable {
-		str := "deleting a value requires a writable database transaction"
-		return makeDbErr(database.ErrTxNotWritable, str, nil)
-	}
-
-	// Nothing to do if there is no key.
-	if len(key) == 0 {
-		return nil
-	}
-
-	b.tx.deleteKey(bucketizedKey(b.id, key), true)
-	return nil
-}
-
-// pendingBlock houses a block that will be written to disk when the database
-// transaction is committed.
-type pendingBlock struct {
-	hash  *chainhash.Hash
-	bytes []byte
-}
-
-// transaction represents a database transaction.  It can either be read-only or
-// read-write and implements the database.Tx interface.  The transaction
-// provides a root bucket against which all read and writes occur.
-type transaction struct {
-	managed        bool             // Is the transaction managed?
-	closed         bool             // Is the transaction closed?
-	writable       bool             // Is the transaction writable?
-	db             *db              // DB instance the tx was created from.
-	snapshot       *dbCacheSnapshot // Underlying snapshot for txns.
-	metaBucket     *bucket          // The root metadata bucket.
-	blockIdxBucket *bucket          // The block index bucket.
-
-	// Blocks that need to be stored on commit.  The pendingBlocks map is
-	// kept to allow quick lookups of pending data by block hash.
-	pendingBlocks    map[chainhash.Hash]int
-	pendingBlockData []pendingBlock
-
-	// Files that need to be deleted on commit.  These are the files that
-	// are marked as files to be deleted during pruning.
-	pendingDelFileNums []uint32
-
-	// Keys that need to be stored or deleted on commit.
-	pendingKeys   *treap.Mutable
-	pendingRemove *treap.Mutable
-
-	// Active iterators that need to be notified when the pending keys have
-	// been updated so the cursors can properly handle updates to the
-	// transaction state.
-	activeIterLock sync.RWMutex
-	activeIters    []*treap.Iterator
-}
-
-// Enforce transaction implements the database.Tx interface.
-var _ database.Tx = (*transaction)(nil)
-
-// removeActiveIter removes the passed iterator from the list of active
-// iterators against the pending keys treap.
-func (tx *transaction) removeActiveIter(iter *treap.Iterator) {
-	// An indexing for loop is intentionally used over a range here as range
-	// does not reevaluate the slice on each iteration nor does it adjust
-	// the index for the modified slice.
-	tx.activeIterLock.Lock()
-	for i := 0; i < len(tx.activeIters); i++ {
-		if tx.activeIters[i] == iter {
-			copy(tx.activeIters[i:], tx.activeIters[i+1:])
-			tx.activeIters[len(tx.activeIters)-1] = nil
-			tx.activeIters = tx.activeIters[:len(tx.activeIters)-1]
-		}
-	}
-	tx.activeIterLock.Unlock()
-}
-
-// addActiveIter adds the passed iterator to the list of active iterators for
-// the pending keys treap.
-func (tx *transaction) addActiveIter(iter *treap.Iterator) {
-	tx.activeIterLock.Lock()
-	tx.activeIters = append(tx.activeIters, iter)
-	tx.activeIterLock.Unlock()
-}
-
-// notifyActiveIters notifies all of the active iterators for the pending keys
-// treap that it has been updated.
-func (tx *transaction) notifyActiveIters() {
-	tx.activeIterLock.RLock()
-	for _, iter := range tx.activeIters {
-		iter.ForceReseek()
-	}
-	tx.activeIterLock.RUnlock()
-}
-
-// checkClosed returns an error if the database or transaction is closed.
-func (tx *transaction) checkClosed() error {
-	// The transaction is no longer valid if it has been closed.
-	if tx.closed {
-		return makeDbErr(database.ErrTxClosed, errTxClosedStr, nil)
-	}
-
-	return nil
-}
-
-// hasKey returns whether or not the provided key exists in the database while
-// taking into account the current transaction state.
-func (tx *transaction) hasKey(key []byte) bool {
-	// When the transaction is writable, check the pending transaction
-	// state first.
-	if tx.writable {
-		if tx.pendingRemove.Has(key) {
-			return false
-		}
-		if tx.pendingKeys.Has(key) {
-			return true
-		}
-	}
-
-	// Consult the database cache and underlying database.
-	return tx.snapshot.Has(key)
-}
-
-// putKey adds the provided key to the list of keys to be updated in the
-// database when the transaction is committed.
-//
-// NOTE: This function must only be called on a writable transaction.  Since it
-// is an internal helper function, it does not check.
-func (tx *transaction) putKey(key, value []byte) error {
-	// Prevent the key from being deleted if it was previously scheduled
-	// to be deleted on transaction commit.
-	tx.pendingRemove.Delete(key)
-
-	// Add the key/value pair to the list to be written on transaction
-	// commit.
-	tx.pendingKeys.Put(key, value)
-	tx.notifyActiveIters()
-	return nil
-}
-
-// fetchKey attempts to fetch the provided key from the database cache (and
-// hence underlying database) while taking into account the current transaction
-// state.  Returns nil if the key does not exist.
-func (tx *transaction) fetchKey(key []byte) []byte {
-	// When the transaction is writable, check the pending transaction
-	// state first.
-	if tx.writable {
-		if tx.pendingRemove.Has(key) {
-			return nil
-		}
-		if value := tx.pendingKeys.Get(key); value != nil {
-			return value
-		}
-	}
-
-	// Consult the database cache and underlying database.
-	return tx.snapshot.Get(key)
-}
-
-// deleteKey adds the provided key to the list of keys to be deleted from the
-// database when the transaction is committed.  The notify iterators flag is
-// useful to delay notifying iterators about the changes during bulk deletes.
-//
-// NOTE: This function must only be called on a writable transaction.  Since it
-// is an internal helper function, it does not check.
-func (tx *transaction) deleteKey(key []byte, notifyIterators bool) {
-	// Remove the key from the list of pendings keys to be written on
-	// transaction commit if needed.
-	tx.pendingKeys.Delete(key)
-
-	// Add the key to the list to be deleted on transaction	commit.
-	tx.pendingRemove.Put(key, nil)
-
-	// Notify the active iterators about the change if the flag is set.
-	if notifyIterators {
-		tx.notifyActiveIters()
-	}
-}
-
-// nextBucketID returns the next bucket ID to use for creating a new bucket.
-//
-// NOTE: This function must only be called on a writable transaction.  Since it
-// is an internal helper function, it does not check.
-func (tx *transaction) nextBucketID() ([4]byte, error) {
-	// Load the currently highest used bucket ID.
-	curIDBytes := tx.fetchKey(curBucketIDKeyName)
-	curBucketNum := binary.BigEndian.Uint32(curIDBytes)
-
-	// Increment and update the current bucket ID and return it.
-	var nextBucketID [4]byte
-	binary.BigEndian.PutUint32(nextBucketID[:], curBucketNum+1)
-	if err := tx.putKey(curBucketIDKeyName, nextBucketID[:]); err != nil {
-		return [4]byte{}, err
-	}
-	return nextBucketID, nil
-}
-
-// Metadata returns the top-most bucket for all metadata storage.
-//
-// This function is part of the database.Tx interface implementation.
-func (tx *transaction) Metadata() database.Bucket {
-	return tx.metaBucket
-}
-
-// hasBlock returns whether or not a block with the given hash exists.
-func (tx *transaction) hasBlock(hash *chainhash.Hash) bool {
-	// Return true if the block is pending to be written on commit since
-	// it exists from the viewpoint of this transaction.
-	if _, exists := tx.pendingBlocks[*hash]; exists {
-		return true
-	}
-
-	return tx.hasKey(bucketizedKey(blockIdxBucketID, hash[:]))
-}
-
-// StoreBlock stores the provided block into the database.  There are no checks
-// to ensure the block connects to a previous block, contains double spends, or
-// any additional functionality such as transaction indexing.  It simply stores
-// the block in the database.
-//
-// Returns the following errors as required by the interface contract:
-//   - ErrBlockExists when the block hash already exists
-//   - ErrTxNotWritable if attempted against a read-only transaction
-//   - ErrTxClosed if the transaction has already been closed
-//
-// This function is part of the database.Tx interface implementation.
-func (tx *transaction) StoreBlock(block *btcutil.Block) error {
-	// Ensure transaction state is valid.
-	if err := tx.checkClosed(); err != nil {
-		return err
-	}
-
-	// Ensure the transaction is writable.
-	if !tx.writable {
-		str := "store block requires a writable database transaction"
-		return makeDbErr(database.ErrTxNotWritable, str, nil)
-	}
-
-	// Reject the block if it already exists.
-	blockHash := block.Hash()
-	if tx.hasBlock(blockHash) {
-		str := fmt.Sprintf("block %s already exists", blockHash)
-		return makeDbErr(database.ErrBlockExists, str, nil)
-	}
-
-	blockBytes, err := block.Bytes()
-	if err != nil {
-		str := fmt.Sprintf("failed to get serialized bytes for block %s",
-			blockHash)
-		return makeDbErr(database.ErrDriverSpecific, str, err)
-	}
-
-	// Add the block to be stored to the list of pending blocks to store
-	// when the transaction is committed.  Also, add it to pending blocks
-	// map so it is easy to determine the block is pending based on the
-	// block hash.
-	if tx.pendingBlocks == nil {
-		tx.pendingBlocks = make(map[chainhash.Hash]int)
-	}
-	tx.pendingBlocks[*blockHash] = len(tx.pendingBlockData)
-	tx.pendingBlockData = append(tx.pendingBlockData, pendingBlock{
-		hash:  blockHash,
-		bytes: blockBytes,
-	})
-	log.Tracef("Added block %s to pending blocks", blockHash)
-
-	return nil
-}
-
-// HasBlock returns whether or not a block with the given hash exists in the
-// database.
-//
-// Returns the following errors as required by the interface contract:
-//   - ErrTxClosed if the transaction has already been closed
-//
-// This function is part of the database.Tx interface implementation.
-func (tx *transaction) HasBlock(hash *chainhash.Hash) (bool, error) {
-	// Ensure transaction state is valid.
-	if err := tx.checkClosed(); err != nil {
-		return false, err
-	}
-
-	return tx.hasBlock(hash), nil
-}
-
-// HasBlocks returns whether or not the blocks with the provided hashes
-// exist in the database.
-//
-// Returns the following errors as required by the interface contract:
-//   - ErrTxClosed if the transaction has already been closed
-//
-// This function is part of the database.Tx interface implementation.
-func (tx *transaction) HasBlocks(hashes []chainhash.Hash) ([]bool, error) {
-	// Ensure transaction state is valid.
-	if err := tx.checkClosed(); err != nil {
-		return nil, err
-	}
-
-	results := make([]bool, len(hashes))
-	for i := range hashes {
-		results[i] = tx.hasBlock(&hashes[i])
-	}
-
-	return results, nil
-}
-
-// fetchBlockRow fetches the metadata stored in the block index for the provided
-// hash.  It will return ErrBlockNotFound if there is no entry.
-func (tx *transaction) fetchBlockRow(hash *chainhash.Hash) ([]byte, error) {
-	blockRow := tx.blockIdxBucket.Get(hash[:])
-	if blockRow == nil {
-		str := fmt.Sprintf("block %s does not exist", hash)
-		return nil, makeDbErr(database.ErrBlockNotFound, str, nil)
-	}
-
-	return blockRow, nil
-}
-
-// FetchBlockHeader returns the raw serialized bytes for the block header
-// identified by the given hash.  The raw bytes are in the format returned by
-// Serialize on a wire.BlockHeader.
-//
-// Returns the following errors as required by the interface contract:
-//   - ErrBlockNotFound if the requested block hash does not exist
-//   - ErrTxClosed if the transaction has already been closed
-//   - ErrCorruption if the database has somehow become corrupted
-//
-// NOTE: The data returned by this function is only valid during a
-// database transaction.  Attempting to access it after a transaction
-// has ended results in undefined behavior.  This constraint prevents
-// additional data copies and allows support for memory-mapped database
-// implementations.
-//
-// This function is part of the database.Tx interface implementation.
-func (tx *transaction) FetchBlockHeader(hash *chainhash.Hash) ([]byte, error) {
-	return tx.FetchBlockRegion(&database.BlockRegion{
-		Hash:   hash,
-		Offset: 0,
-		Len:    blockHdrSize,
-	})
-}
-
-// FetchBlockHeaders returns the raw serialized bytes for the block headers
-// identified by the given hashes.  The raw bytes are in the format returned by
-// Serialize on a wire.BlockHeader.
-//
-// Returns the following errors as required by the interface contract:
-//   - ErrBlockNotFound if the any of the requested block hashes do not exist
-//   - ErrTxClosed if the transaction has already been closed
-//   - ErrCorruption if the database has somehow become corrupted
-//
-// NOTE: The data returned by this function is only valid during a database
-// transaction.  Attempting to access it after a transaction has ended results
-// in undefined behavior.  This constraint prevents additional data copies and
-// allows support for memory-mapped database implementations.
-//
-// This function is part of the database.Tx interface implementation.
-func (tx *transaction) FetchBlockHeaders(hashes []chainhash.Hash) ([][]byte, error) {
-	regions := make([]database.BlockRegion, len(hashes))
-	for i := range hashes {
-		regions[i].Hash = &hashes[i]
-		regions[i].Offset = 0
-		regions[i].Len = blockHdrSize
-	}
-	return tx.FetchBlockRegions(regions)
-}
-
-// FetchBlock returns the raw serialized bytes for the block identified by the
-// given hash.  The raw bytes are in the format returned by Serialize on a
-// wire.MsgBlock.
-//
-// Returns the following errors as required by the interface contract:
-//   - ErrBlockNotFound if the requested block hash does not exist
-//   - ErrTxClosed if the transaction has already been closed
-//   - ErrCorruption if the database has somehow become corrupted
-//
-// In addition, returns ErrDriverSpecific if any failures occur when reading the
-// block files.
-//
-// NOTE: The data returned by this function is only valid during a database
-// transaction.  Attempting to access it after a transaction has ended results
-// in undefined behavior.  This constraint prevents additional data copies and
-// allows support for memory-mapped database implementations.
-//
-// This function is part of the database.Tx interface implementation.
-func (tx *transaction) FetchBlock(hash *chainhash.Hash) ([]byte, error) {
-	// Ensure transaction state is valid.
-	if err := tx.checkClosed(); err != nil {
-		return nil, err
-	}
-
-	// When the block is pending to be written on commit return the bytes
-	// from there.
-	if idx, exists := tx.pendingBlocks[*hash]; exists {
-		return tx.pendingBlockData[idx].bytes, nil
-	}
-
-	// Lookup the location of the block in the files from the block index.
-	blockRow, err := tx.fetchBlockRow(hash)
-	if err != nil {
-		return nil, err
-	}
-	location := deserializeBlockLoc(blockRow)
-
-	// Read the block from the appropriate location.  The function also
-	// performs a checksum over the data to detect data corruption.
-	blockBytes, err := tx.db.store.readBlock(hash, location)
-	if err != nil {
-		return nil, err
-	}
-
-	return blockBytes, nil
-}
-
-// FetchBlocks returns the raw serialized bytes for the blocks identified by the
-// given hashes.  The raw bytes are in the format returned by Serialize on a
-// wire.MsgBlock.
-//
-// Returns the following errors as required by the interface contract:
-//   - ErrBlockNotFound if any of the requested block hashed do not exist
-//   - ErrTxClosed if the transaction has already been closed
-//   - ErrCorruption if the database has somehow become corrupted
-//
-// In addition, returns ErrDriverSpecific if any failures occur when reading the
-// block files.
-//
-// NOTE: The data returned by this function is only valid during a database
-// transaction.  Attempting to access it after a transaction has ended results
-// in undefined behavior.  This constraint prevents additional data copies and
-// allows support for memory-mapped database implementations.
-//
-// This function is part of the database.Tx interface implementation.
-func (tx *transaction) FetchBlocks(hashes []chainhash.Hash) ([][]byte, error) {
-	// Ensure transaction state is valid.
-	if err := tx.checkClosed(); err != nil {
-		return nil, err
-	}
-
-	// NOTE: This could check for the existence of all blocks before loading
-	// any of them which would be faster in the failure case, however
-	// callers will not typically be calling this function with invalid
-	// values, so optimize for the common case.
-
-	// Load the blocks.
-	blocks := make([][]byte, len(hashes))
-	for i := range hashes {
-		var err error
-		blocks[i], err = tx.FetchBlock(&hashes[i])
-		if err != nil {
-			return nil, err
-		}
-	}
-
-	return blocks, nil
-}
-
-// fetchPendingRegion attempts to fetch the provided region from any block which
-// are pending to be written on commit.  It will return nil for the byte slice
-// when the region references a block which is not pending.  When the region
-// does reference a pending block, it is bounds checked and returns
-// ErrBlockRegionInvalid if invalid.
-func (tx *transaction) fetchPendingRegion(region *database.BlockRegion) ([]byte, error) {
-	// Nothing to do if the block is not pending to be written on commit.
-	idx, exists := tx.pendingBlocks[*region.Hash]
-	if !exists {
-		return nil, nil
-	}
-
-	// Ensure the region is within the bounds of the block.
-	blockBytes := tx.pendingBlockData[idx].bytes
-	blockLen := uint32(len(blockBytes))
-	endOffset := region.Offset + region.Len
-	if endOffset < region.Offset || endOffset > blockLen {
-		str := fmt.Sprintf("block %s region offset %d, length %d "+
-			"exceeds block length of %d", region.Hash,
-			region.Offset, region.Len, blockLen)
-		return nil, makeDbErr(database.ErrBlockRegionInvalid, str, nil)
-	}
-
-	// Return the bytes from the pending block.
-	return blockBytes[region.Offset:endOffset:endOffset], nil
-}
-
-// FetchBlockRegion returns the raw serialized bytes for the given block region.
-//
-// For example, it is possible to directly extract Bitcoin transactions and/or
-// scripts from a block with this function.  Depending on the backend
-// implementation, this can provide significant savings by avoiding the need to
-// load entire blocks.
-//
-// The raw bytes are in the format returned by Serialize on a wire.MsgBlock and
-// the Offset field in the provided BlockRegion is zero-based and relative to
-// the start of the block (byte 0).
-//
-// Returns the following errors as required by the interface contract:
-//   - ErrBlockNotFound if the requested block hash does not exist
-//   - ErrBlockRegionInvalid if the region exceeds the bounds of the associated
-//     block
-//   - ErrTxClosed if the transaction has already been closed
-//   - ErrCorruption if the database has somehow become corrupted
-//
-// In addition, returns ErrDriverSpecific if any failures occur when reading the
-// block files.
-//
-// NOTE: The data returned by this function is only valid during a database
-// transaction.  Attempting to access it after a transaction has ended results
-// in undefined behavior.  This constraint prevents additional data copies and
-// allows support for memory-mapped database implementations.
-//
-// This function is part of the database.Tx interface implementation.
-func (tx *transaction) FetchBlockRegion(region *database.BlockRegion) ([]byte, error) {
-	// Ensure transaction state is valid.
-	if err := tx.checkClosed(); err != nil {
-		return nil, err
-	}
-
-	// When the block is pending to be written on commit return the bytes
-	// from there.
-	if tx.pendingBlocks != nil {
-		regionBytes, err := tx.fetchPendingRegion(region)
-		if err != nil {
-			return nil, err
-		}
-		if regionBytes != nil {
-			return regionBytes, nil
-		}
-	}
-
-	// Lookup the location of the block in the files from the block index.
-	blockRow, err := tx.fetchBlockRow(region.Hash)
-	if err != nil {
-		return nil, err
-	}
-	location := deserializeBlockLoc(blockRow)
-
-	// Ensure the region is within the bounds of the block.
-	endOffset := region.Offset + region.Len
-	if endOffset < region.Offset || endOffset > location.blockLen {
-		str := fmt.Sprintf("block %s region offset %d, length %d "+
-			"exceeds block length of %d", region.Hash,
-			region.Offset, region.Len, location.blockLen)
-		return nil, makeDbErr(database.ErrBlockRegionInvalid, str, nil)
-
-	}
-
-	// Read the region from the appropriate disk block file.
-	regionBytes, err := tx.db.store.readBlockRegion(location, region.Offset,
-		region.Len)
-	if err != nil {
-		return nil, err
-	}
-
-	return regionBytes, nil
-}
-
-// FetchBlockRegions returns the raw serialized bytes for the given block
-// regions.
-//
-// For example, it is possible to directly extract Bitcoin transactions and/or
-// scripts from various blocks with this function.  Depending on the backend
-// implementation, this can provide significant savings by avoiding the need to
-// load entire blocks.
-//
-// The raw bytes are in the format returned by Serialize on a wire.MsgBlock and
-// the Offset fields in the provided BlockRegions are zero-based and relative to
-// the start of the block (byte 0).
-//
-// Returns the following errors as required by the interface contract:
-//   - ErrBlockNotFound if any of the request block hashes do not exist
-//   - ErrBlockRegionInvalid if one or more region exceed the bounds of the
-//     associated block
-//   - ErrTxClosed if the transaction has already been closed
-//   - ErrCorruption if the database has somehow become corrupted
-//
-// In addition, returns ErrDriverSpecific if any failures occur when reading the
-// block files.
-//
-// NOTE: The data returned by this function is only valid during a database
-// transaction.  Attempting to access it after a transaction has ended results
-// in undefined behavior.  This constraint prevents additional data copies and
-// allows support for memory-mapped database implementations.
-//
-// This function is part of the database.Tx interface implementation.
-func (tx *transaction) FetchBlockRegions(regions []database.BlockRegion) ([][]byte, error) {
-	// Ensure transaction state is valid.
-	if err := tx.checkClosed(); err != nil {
-		return nil, err
-	}
-
-	// NOTE: This could check for the existence of all blocks before
-	// deserializing the locations and building up the fetch list which
-	// would be faster in the failure case, however callers will not
-	// typically be calling this function with invalid values, so optimize
-	// for the common case.
-
-	// NOTE: A potential optimization here would be to combine adjacent
-	// regions to reduce the number of reads.
-
-	// In order to improve efficiency of loading the bulk data, first grab
-	// the block location for all of the requested block hashes and sort
-	// the reads by filenum:offset so that all reads are grouped by file
-	// and linear within each file.  This can result in quite a significant
-	// performance increase depending on how spread out the requested hashes
-	// are by reducing the number of file open/closes and random accesses
-	// needed.  The fetchList is intentionally allocated with a cap because
-	// some of the regions might be fetched from the pending blocks and
-	// hence there is no need to fetch those from disk.
-	blockRegions := make([][]byte, len(regions))
-	fetchList := make([]bulkFetchData, 0, len(regions))
-	for i := range regions {
-		region := &regions[i]
-
-		// When the block is pending to be written on commit grab the
-		// bytes from there.
-		if tx.pendingBlocks != nil {
-			regionBytes, err := tx.fetchPendingRegion(region)
-			if err != nil {
-				return nil, err
-			}
-			if regionBytes != nil {
-				blockRegions[i] = regionBytes
-				continue
-			}
-		}
-
-		// Lookup the location of the block in the files from the block
-		// index.
-		blockRow, err := tx.fetchBlockRow(region.Hash)
-		if err != nil {
-			return nil, err
-		}
-		location := deserializeBlockLoc(blockRow)
-
-		// Ensure the region is within the bounds of the block.
-		endOffset := region.Offset + region.Len
-		if endOffset < region.Offset || endOffset > location.blockLen {
-			str := fmt.Sprintf("block %s region offset %d, length "+
-				"%d exceeds block length of %d", region.Hash,
-				region.Offset, region.Len, location.blockLen)
-			return nil, makeDbErr(database.ErrBlockRegionInvalid, str, nil)
-		}
-
-		fetchList = append(fetchList, bulkFetchData{&location, i})
-	}
-	sort.Sort(bulkFetchDataSorter(fetchList))
-
-	// Read all of the regions in the fetch list and set the results.
-	for i := range fetchList {
-		fetchData := &fetchList[i]
-		ri := fetchData.replyIndex
-		region := &regions[ri]
-		location := fetchData.blockLocation
-		regionBytes, err := tx.db.store.readBlockRegion(*location,
-			region.Offset, region.Len)
-		if err != nil {
-			return nil, err
-		}
-		blockRegions[ri] = regionBytes
-	}
-
-	return blockRegions, nil
-}
-
-// close marks the transaction closed then releases any pending data, the
-// underlying snapshot, the transaction read lock, and the write lock when the
-// transaction is writable.
-func (tx *transaction) close() {
-	tx.closed = true
-
-	// Clear pending blocks that would have been written on commit.
-	tx.pendingBlocks = nil
-	tx.pendingBlockData = nil
-
-	// Clear pending file deletions.
-	tx.pendingDelFileNums = nil
-
-	// Clear pending keys that would have been written or deleted on commit.
-	tx.pendingKeys = nil
-	tx.pendingRemove = nil
-
-	// Release the snapshot.
-	if tx.snapshot != nil {
-		tx.snapshot.Release()
-		tx.snapshot = nil
-	}
-
-	tx.db.closeLock.RUnlock()
-
-	// Release the writer lock for writable transactions to unblock any
-	// other write transaction which are possibly waiting.
-	if tx.writable {
-		tx.db.writeLock.Unlock()
-	}
-}
-
-// writePendingAndCommit writes pending block data to the flat block files,
-// updates the metadata with their locations as well as the new current write
-// location, and commits the metadata to the memory database cache.  It also
-// properly handles rollback in the case of failures.
-//
-// This function MUST only be called when there is pending data to be written.
-func (tx *transaction) writePendingAndCommit() error {
-	// Loop through all the pending file deletions and delete them.
-	// We do this first before doing any of the writes as we can't undo
-	// deletions of files.
-	for _, fileNum := range tx.pendingDelFileNums {
-		err := tx.db.store.deleteFileFunc(fileNum)
-		if err != nil {
-			// Nothing we can do if we fail to delete blocks besides
-			// return an error.
-			return err
-		}
-	}
-
-	// Save the current block store write position for potential rollback.
-	// These variables are only updated here in this function and there can
-	// only be one write transaction active at a time, so it's safe to store
-	// them for potential rollback.
-	wc := tx.db.store.writeCursor
-	wc.RLock()
-	oldBlkFileNum := wc.curFileNum
-	oldBlkOffset := wc.curOffset
-	wc.RUnlock()
-
-	// rollback is a closure that is used to rollback all writes to the
-	// block files.
-	rollback := func() {
-		// Rollback any modifications made to the block files if needed.
-		tx.db.store.handleRollback(oldBlkFileNum, oldBlkOffset)
-	}
-
-	// Loop through all of the pending blocks to store and write them.
-	for _, blockData := range tx.pendingBlockData {
-		log.Tracef("Storing block %s", blockData.hash)
-		location, err := tx.db.store.writeBlock(blockData.bytes)
-		if err != nil {
-			rollback()
-			return err
-		}
-
-		// Add a record in the block index for the block.  The record
-		// includes the location information needed to locate the block
-		// on the filesystem as well as the block header since they are
-		// so commonly needed.
-		blockRow := serializeBlockLoc(location)
-		err = tx.blockIdxBucket.Put(blockData.hash[:], blockRow)
-		if err != nil {
-			rollback()
-			return err
-		}
-	}
-
-	// Update the metadata for the current write file and offset.
-	writeRow := serializeWriteRow(wc.curFileNum, wc.curOffset)
-	if err := tx.metaBucket.Put(writeLocKeyName, writeRow); err != nil {
-		rollback()
-		return convertErr("failed to store write cursor", err)
-	}
-
-	// Atomically update the database cache.  The cache automatically
-	// handles flushing to the underlying persistent storage database.
-	return tx.db.cache.commitTx(tx)
-}
-
-// PruneBlocks deletes the block files until it reaches the target size
-// (specified in bytes).  Throws an error if the target size is below
-// the maximum size of a single block file.
-//
-// This function is part of the database.Tx interface implementation.
-func (tx *transaction) PruneBlocks(targetSize uint64) ([]chainhash.Hash, error) {
-	// Ensure transaction state is valid.
-	if err := tx.checkClosed(); err != nil {
-		return nil, err
-	}
-
-	// Ensure the transaction is writable.
-	if !tx.writable {
-		str := "prune blocks requires a writable database transaction"
-		return nil, makeDbErr(database.ErrTxNotWritable, str, nil)
-	}
-
-	// Make a local alias for the maxBlockFileSize.
-	maxSize := uint64(tx.db.store.maxBlockFileSize)
-	if targetSize < maxSize {
-		return nil, fmt.Errorf("got target size of %d but it must be greater "+
-			"than %d, the max size of a single block file",
-			targetSize, maxSize)
-	}
-
-	first, last, lastFileSize, err := scanBlockFiles(tx.db.store.basePath)
-	if err != nil {
-		return nil, err
-	}
-
-	// If we have no files on disk or just a single file on disk, return early.
-	if first == last {
-		return nil, nil
-	}
-
-	// Last file number minus the first file number gives us the count of files
-	// on disk minus 1.  We don't want to count the last file since we can't assume
-	// that it is of max size.
-	maxSizeFileCount := last - first
-
-	// If the total size of block files are under the target, return early and
-	// don't prune.
-	totalSize := uint64(lastFileSize) + (maxSize * uint64(maxSizeFileCount))
-	if totalSize <= targetSize {
-		return nil, nil
-	}
-
-	log.Tracef("Using %d more bytes than the target of %d MiB. Pruning files...",
-		totalSize-targetSize,
-		targetSize/(1024*1024))
-
-	deletedFiles := make(map[uint32]struct{})
-
-	// We use < not <= so that the last file is never deleted.  There are other checks in place
-	// but setting it to < here doesn't hurt.
-	for i := uint32(first); i < uint32(last); i++ {
-		// Add the block file to be deleted to the list of files pending deletion to
-		// delete when the transaction is committed.
-		if tx.pendingDelFileNums == nil {
-			tx.pendingDelFileNums = make([]uint32, 0, 1)
-		}
-		tx.pendingDelFileNums = append(tx.pendingDelFileNums, i)
-
-		// Add the file index to the deleted files map so that we can later
-		// delete the block location index.
-		deletedFiles[i] = struct{}{}
-
-		// If we're already at or below the target usage, break and don't
-		// try to delete more files.
-		totalSize -= maxSize
-		if totalSize <= targetSize {
-			break
-		}
-	}
-
-	// Delete the indexed block locations for the files that we've just deleted.
-	var deletedBlockHashes []chainhash.Hash
-	cursor := tx.blockIdxBucket.Cursor()
-	for ok := cursor.First(); ok; ok = cursor.Next() {
-		loc := deserializeBlockLoc(cursor.Value())
-
-		_, found := deletedFiles[loc.blockFileNum]
-		if found {
-			deletedBlockHashes = append(deletedBlockHashes, *(*chainhash.Hash)(cursor.Key()))
-			err := cursor.Delete()
-			if err != nil {
-				return nil, err
-			}
-		}
-	}
-
-	log.Tracef("Finished pruning. Database now at %d bytes", totalSize)
-
-	return deletedBlockHashes, nil
-}
-
-// BeenPruned returns if the block storage has ever been pruned.
-//
-// This function is part of the database.Tx interface implementation.
-func (tx *transaction) BeenPruned() (bool, error) {
-	first, last, _, err := scanBlockFiles(tx.db.store.basePath)
-	if err != nil {
-		return false, err
-	}
-
-	// If the database is pruned, then the first .fdb will not be there.
-	// We also check that there isn't just 1 file on disk or if there are
-	// no files on disk by checking if first != last.
-	return first != 0 && (first != last), nil
-}
-
-// Commit commits all changes that have been made to the root metadata bucket
-// and all of its sub-buckets to the database cache which is periodically synced
-// to persistent storage.  In addition, it commits all new blocks directly to
-// persistent storage bypassing the db cache.  Blocks can be rather large, so
-// this help increase the amount of cache available for the metadata updates and
-// is safe since blocks are immutable.
-//
-// This function is part of the database.Tx interface implementation.
-func (tx *transaction) Commit() error {
-	// Prevent commits on managed transactions.
-	if tx.managed {
-		tx.close()
-		panic("managed transaction commit not allowed")
-	}
-
-	// Ensure transaction state is valid.
-	if err := tx.checkClosed(); err != nil {
-		return err
-	}
-
-	// Regardless of whether the commit succeeds, the transaction is closed
-	// on return.
-	defer tx.close()
-
-	// Ensure the transaction is writable.
-	if !tx.writable {
-		str := "Commit requires a writable database transaction"
-		return makeDbErr(database.ErrTxNotWritable, str, nil)
-	}
-
-	// Write pending data.  The function will rollback if any errors occur.
-	return tx.writePendingAndCommit()
-}
-
-// Rollback undoes all changes that have been made to the root bucket and all of
-// its sub-buckets.
-//
-// This function is part of the database.Tx interface implementation.
-func (tx *transaction) Rollback() error {
-	// Prevent rollbacks on managed transactions.
-	if tx.managed {
-		tx.close()
-		panic("managed transaction rollback not allowed")
-	}
-
-	// Ensure transaction state is valid.
-	if err := tx.checkClosed(); err != nil {
-		return err
-	}
-
-	tx.close()
-	return nil
-}
-
->>>>>>> d2d286f6
 // db represents a collection of namespaces which are persisted and implements
 // the database.DB interface.  All database access is performed through
 // transactions which are obtained through the specific Namespace.
@@ -2153,16 +325,8 @@
 	// according to the data that is actually on disk.  Also create the
 	// database cache which wraps the underlying leveldb database to provide
 	// write caching.
-<<<<<<< HEAD
 	store := newBlockStore(dbPath, network)
 	cache := newDbCache(mdb, store, defaultCacheSize, defaultFlushSecs)
-=======
-	store, err := newBlockStore(dbPath, network)
-	if err != nil {
-		return nil, convertErr(err.Error(), err)
-	}
-	cache := newDbCache(ldb, store, defaultCacheSize, defaultFlushSecs)
->>>>>>> d2d286f6
 	pdb := &db{store: store, cache: cache}
 
 	// Perform any reconciliation needed between the block and metadata as
